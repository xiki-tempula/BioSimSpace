--- conflicted
+++ resolved
@@ -25,19 +25,6 @@
         Parameters
         ----------
 
-<<<<<<< HEAD
-           lam : float or pandas.Series
-               The perturbation parameter: [0.0, 1.0]
-
-           lam_vals : [float] or pandas.DataFrame
-               A list of lambda values.
-
-           min_lam : float or pandas.Series
-               The minimum lambda value.
-
-           max_lam : float or pandas.Series
-               The maximum lambda value.
-=======
         lam : float or pandas.Series
             The perturbation parameter: [0.0, 1.0]
 
@@ -49,7 +36,6 @@
 
         max_lam : float or pandas.Series
             The maximum lambda value.
->>>>>>> 143dc2c8
 
         num_lam : int
             The number of lambda values.
@@ -88,24 +74,14 @@
         if self._is_customised:
             return "<BioSimSpace.Protocol.Custom>"
         else:
-<<<<<<< HEAD
-            return ("<BioSimSpace.Protocol._FreeEnergyMixin: lam=\n%s, lam_vals=\n%s>"
-                   ) % (self._lambda.to_string(), self._lambda_vals.to_string())
-=======
             return f"<BioSimSpace.Protocol._FreeEnergyMixin: {self._get_parm()}>"
->>>>>>> 143dc2c8
 
     def __repr__(self):
         """Return a string showing how to instantiate the object."""
         if self._is_customised:
             return "BioSimSpace.Protocol.Custom"
         else:
-<<<<<<< HEAD
-            return ("<BioSimSpace.Protocol._FreeEnergyMixin: lam=\n%s, lam_vals=\n%s>"
-                    ) % (self._lambda.to_string(), self._lambda_vals.to_string())
-=======
             return f"BioSimSpace.Protocol._FreeEnergyMixin({self._get_parm()})"
->>>>>>> 143dc2c8
 
     def getPerturbationType(self):
         """Get the perturbation type.
@@ -157,40 +133,6 @@
 
     @staticmethod
     def _check_column_name(df):
-<<<<<<< HEAD
-        '''Check if the dataframe or series has the right column name.'''
-        permitted_names = ['fep', 'bonded', 'coul', 'vdw', 'restraint', 'mass',
-                           'temperature']
-        if isinstance(df, _pd.Series):
-            for name in df.index:
-                if not name in permitted_names:
-                    warnings.warn(f'{name} not in the list of permitted names, '
-                                  f'so may not be supported by the MD Engine '
-                                  f'({" ".join(permitted_names)}).')
-        elif isinstance(df, _pd.DataFrame):
-            for name in df.columns:
-                if not name in permitted_names:
-                    warnings.warn(f'{name} not in the list of permitted names, '
-                                  f'so may not be supported by the MD Engine '
-                                  f'({" ".join(permitted_names)}).')
-
-    def getLambda(self, type='float'):
-        """Get the value of the perturbation parameter.
-
-           Parameters
-           ----------
-
-           type : string
-               The type of lambda to be returned. ('float', 'series')
-
-           Returns
-           -------
-
-           lam : float or pd.Series
-               The value of the perturbation parameter.
-        """
-        if type.lower() == 'float':
-=======
         """Check if the dataframe or series has the right column name."""
         permitted_names = [
             "fep",
@@ -234,46 +176,24 @@
             The value of the perturbation parameter.
         """
         if type.lower() == "float":
->>>>>>> 143dc2c8
             if len(self._lambda) == 1:
                 return float(self._lambda)
             else:
                 warnings.warn(
-<<<<<<< HEAD
-                    f'The {self._lambda} has more than one value, return as pd.Series.')
-                return self._lambda
-        elif type.lower() == 'series':
-=======
                     f"The {self._lambda} has more than one value, return as pd.Series."
                 )
                 return self._lambda
         elif type.lower() == "series":
->>>>>>> 143dc2c8
             return self._lambda
         else:
             raise ValueError(f"{type} could only be 'float' or 'series'.")
 
     def getLambdaIndex(self):
-        '''Get the index of the lambda value within the lambda array.
-
-        Returns
-        -------
-
-<<<<<<< HEAD
-           index : int
-               The index of the lambda value in teh lambda array.
-        '''
-        return self._lambda_vals.index[(self._lambda_vals==self._lambda).all(axis=1)].tolist()[0]
-
-    def getLambdaValues(self, type='list'):
-        """Get the lambda values.
-
-           Parameters
-           ----------
-
-           type : string
-               The type of lambda values to be returned. ('list', 'dataframe')
-=======
+        """Get the index of the lambda value within the lambda array.
+
+        Returns
+        -------
+
         index : int
             The index of the lambda value in teh lambda array.
         """
@@ -289,22 +209,14 @@
 
         type : string
             The type of lambda values to be returned. ('list', 'dataframe')
->>>>>>> 143dc2c8
-
-        Returns
-        -------
-
-<<<<<<< HEAD
-           lam_vals : [float, ] or pd.DataFrame
-               The lambda values.
-        """
-        if type.lower() == 'list':
-=======
+
+        Returns
+        -------
+
         lam_vals : [float, ] or pd.DataFrame
             The lambda values.
         """
         if type.lower() == "list":
->>>>>>> 143dc2c8
             lambda_list = self._lambda_vals.values.tolist()
             if len(lambda_list[0]) == 1:
                 # Ensure that return [float, ] when lambda_list only has one
@@ -312,16 +224,10 @@
                 return [lam[0] for lam in lambda_list]
             else:
                 warnings.warn(
-<<<<<<< HEAD
-                    f'The {self._lambda_vals} has more than one column, return as pd.DataFrame.')
-                return self._lambda_vals
-        elif type.lower() == 'dataframe':
-=======
                     f"The {self._lambda_vals} has more than one column, return as pd.DataFrame."
                 )
                 return self._lambda_vals
         elif type.lower() == "dataframe":
->>>>>>> 143dc2c8
             return self._lambda_vals
         else:
             raise ValueError(f"{type} could only be 'list' or 'dataframe'.")
@@ -332,20 +238,14 @@
         Parameters
         ----------
 
-<<<<<<< HEAD
-           lam : float or pandas.Series
-               The perturbation parameter: [0.0, 1.0]
-=======
         lam : float or pandas.Series
             The perturbation parameter: [0.0, 1.0]
->>>>>>> 143dc2c8
 
         """
         if not isinstance(lam, _pd.Series):
             # For pandas < 1.4, TypeError won't be raised if the type cannot
             # be converted to float
-<<<<<<< HEAD
-            lam = _pd.Series(data={'fep': lam}, dtype=float)
+            lam = _pd.Series(data={"fep": lam}, dtype=float)
         else:
             self._check_column_name(lam)
 
@@ -359,41 +259,6 @@
     def checkLambdaValues(lam_vals, min_lam=None, max_lam=None, num_lam=None):
         """Sanity check of the list of lambda values.
 
-           Parameters
-           ----------
-
-           lam_vals : [float] or pandas.DataFrame
-               A list of lambda values.
-
-           min_lam : float or pandas.Series
-               The minimum lambda value.
-
-           max_lam : float or pandas.Series
-               The maximum lambda value.
-
-           num_lam : int
-               The number of lambda values.
-
-           Returns
-           -------
-           lam_vals : pandas.DataFrame
-               The pd.DataFrame representing the checked lambda values.
-
-=======
-            lam = _pd.Series(data={"fep": lam}, dtype=float)
-        else:
-            self._check_column_name(lam)
-
-        # Make sure the lambda value is in the list.
-        if not (lam == self._lambda_vals).all(axis=1).any():
-            raise ValueError("'lam' is not a member of the 'lam_vals' list!")
-
-        self._lambda = lam
-
-    @staticmethod
-    def checkLambdaValues(lam_vals, min_lam=None, max_lam=None, num_lam=None):
-        """Sanity check of the list of lambda values.
-
         Parameters
         ----------
 
@@ -414,30 +279,19 @@
         lam_vals : pandas.DataFrame
             The pd.DataFrame representing the checked lambda values.
 
->>>>>>> 143dc2c8
         """
         # A list of lambda values takes precedence.
         if lam_vals is not None:
             if not isinstance(lam_vals, _pd.DataFrame):
                 # For pandas < 1.4, TypeError won't be raised if the type
                 # cannot be converted to float
-<<<<<<< HEAD
-                lam_vals = _pd.DataFrame(data={'fep': lam_vals},
-                                            dtype=float)
-=======
                 lam_vals = _pd.DataFrame(data={"fep": lam_vals}, dtype=float)
->>>>>>> 143dc2c8
             else:
                 _FreeEnergyMixin._check_column_name(lam_vals)
 
             # Make sure all values are in range [0.0, 1.0]
             if not ((lam_vals <= 1).all(axis=None) and (lam_vals >= 0).all(axis=None)):
-<<<<<<< HEAD
-                raise ValueError(
-                    "'lam_vals' must contain values in range [0.0, 1.0]")
-=======
                 raise ValueError("'lam_vals' must contain values in range [0.0, 1.0]")
->>>>>>> 143dc2c8
 
             # Sort the values.
             lam_vals.sort_values(lam_vals.columns.values.tolist(), inplace=True)
@@ -454,22 +308,14 @@
             if not isinstance(min_lam, _pd.Series):
                 # For pandas < 1.4, TypeError won't be raised if the type cannot
                 # be converted to float
-<<<<<<< HEAD
-                min_lam = _pd.Series(data={'fep': min_lam}, dtype=float)
-=======
                 min_lam = _pd.Series(data={"fep": min_lam}, dtype=float)
->>>>>>> 143dc2c8
             else:
                 _FreeEnergyMixin._check_column_name(lam_vals)
 
             if not isinstance(max_lam, _pd.Series):
                 # For pandas < 1.4, TypeError won't be raised if the type cannot
                 # be converted to float
-<<<<<<< HEAD
-                max_lam = _pd.Series(data={'fep': max_lam}, dtype=float)
-=======
                 max_lam = _pd.Series(data={"fep": max_lam}, dtype=float)
->>>>>>> 143dc2c8
             else:
                 _FreeEnergyMixin._check_column_name(lam_vals)
 
@@ -494,44 +340,12 @@
 
             # Set values.
             lambda_vals = _pd.DataFrame(
-<<<<<<< HEAD
-                data=_np.linspace(min_lam, max_lam, num_lam),
-                columns=min_lam.index)
-=======
                 data=_np.linspace(min_lam, max_lam, num_lam), columns=min_lam.index
             )
->>>>>>> 143dc2c8
 
             lam_vals = lambda_vals.round(5)
         return lam_vals
 
-<<<<<<< HEAD
-    def setLambdaValues(self, lam, lam_vals=None, min_lam=None, max_lam=None, num_lam=None):
-        """Set the list of lambda values.
-
-           Parameters
-           ----------
-
-           lam : float or pandas.Series
-               The perturbation parameter: [0.0, 1.0]
-
-           lam_vals : [float] or pandas.DataFrame
-               A list of lambda values.
-
-           min_lam : float or pandas.Series
-               The minimum lambda value.
-
-           max_lam : float or pandas.Series
-               The maximum lambda value.
-
-           num_lam : int
-               The number of lambda values.
-        """
-        self._lambda_vals = self.checkLambdaValues(lam_vals, min_lam, max_lam,
-                                                    num_lam)
-        self.setLambda(lam)
-
-=======
     def setLambdaValues(
         self, lam, lam_vals=None, min_lam=None, max_lam=None, num_lam=None
     ):
@@ -556,5 +370,4 @@
             The number of lambda values.
         """
         self._lambda_vals = self.checkLambdaValues(lam_vals, min_lam, max_lam, num_lam)
-        self.setLambda(lam)
->>>>>>> 143dc2c8
+        self.setLambda(lam)