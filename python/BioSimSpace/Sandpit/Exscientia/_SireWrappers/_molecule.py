######################################################################
# BioSimSpace: Making biomolecular simulation a breeze!
#
# Copyright: 2017-2023
#
# Authors: Lester Hedges <lester.hedges@gmail.com>
#
# BioSimSpace is free software: you can redistribute it and/or modify
# it under the terms of the GNU General Public License as published by
# the Free Software Foundation, either version 3 of the License, or
# (at your option) any later version.
#
# BioSimSpace is distributed in the hope that it will be useful,
# but WITHOUT ANY WARRANTY; without even the implied warranty of
# MERCHANTABILITY or FITNESS FOR A PARTICULAR PURPOSE. See the
# GNU General Public License for more details.
#
# You should have received a copy of the GNU General Public License
# along with BioSimSpace. If not, see <http://www.gnu.org/licenses/>.
#####################################################################

"""
A thin wrapper around Sire.Mol.Molecule. This is an internal package and should
not be directly exposed to the user.
"""

__author__ = "Lester Hedges"
__email__ = "lester.hedges@gmail.com"

__all__ = ["Molecule"]

from math import isclose as _isclose
from warnings import warn as _warn

from sire.legacy import Base as _SireBase
from sire.legacy import IO as _SireIO
from sire.legacy import MM as _SireMM
from sire.legacy import Maths as _SireMaths
from sire.legacy import Mol as _SireMol
from sire.legacy import System as _SireSystem
from sire.legacy import Units as _SireUnits

from .. import _isVerbose
from .._Exceptions import IncompatibleError as _IncompatibleError
from ..Types import Coordinate as _Coordinate
from ..Types import Length as _Length

from ._sire_wrapper import SireWrapper as _SireWrapper


class Molecule(_SireWrapper):
    """A container class for storing a molecule."""

    def __init__(self, molecule):
        """
        Constructor.

        Parameters
        ----------

        molecule : Sire.Mol.Molecule, :class:`Molecule <BioSimSpace._SireWrappers.Molecule>`
            A Sire or BioSimSpace Molecule object.
        """

        # Set the force field variable. This records the force field with which
        # the molecule has been parameterised, i.e. by BSS.Parameters.
        self._forcefield = None

        # Set the components of the merged molecule to None.
        self._molecule0 = None
        self._molecule1 = None

        # Set the water model used to parameterise any structural ions
        # in the molecule.
        self._ion_water_model = None

        # Check that the molecule is valid.

        # A Sire Molecule object.
        if isinstance(molecule, _SireMol._Mol.Molecule):
            super().__init__(molecule)
            if self._sire_object.hasProperty("is_perturbable"):
                self._convertFromMergedMolecule()
                if molecule.hasProperty("molecule0"):
                    self._molecule = Molecule(molecule.property("molecule0"))
                else:
                    self._molecule0, _ = self._extractMolecule()
                if molecule.hasProperty("molecule1"):
                    self._molecule = Molecule(molecule.property("molecule1"))
                else:
                    self._molecule1, _ = self._extractMolecule(is_lambda1=True)

        # Another BioSimSpace Molecule object.
        elif isinstance(molecule, Molecule):
            super().__init__(molecule._sire_object)
            if molecule._molecule0 is not None:
                self._molecule0 = Molecule(molecule._molecule0)
            if molecule._molecule1 is not None:
                self._molecule1 = Molecule(molecule._molecule1)
            self._forcefield = molecule._forcefield
            self._is_perturbable = molecule._is_perturbable

        # Invalid type.
        else:
            raise TypeError(
                f"'molecule' (type {type(molecule)}) must be of type 'Sire.Mol.Molecule' "
                "or 'BioSimSpace._SireWrappers.Molecule'."
            )

        # Flag that this object holds multiple atoms.
        self._is_multi_atom = True

    def __str__(self):
        """Return a human readable string representation of the object."""
        return "<BioSimSpace.Molecule: number=%d, nAtoms=%d, nResidues=%d>" % (
            self.number(),
            self.nAtoms(),
            self.nResidues(),
        )

    def __repr__(self):
        """Return a string showing how to instantiate the object."""
        return "<BioSimSpace.Molecule: number=%d, nAtoms=%d, nResidues=%d>" % (
            self.number(),
            self.nAtoms(),
            self.nResidues(),
        )

    def __add__(self, other):
        """Addition operator."""

        # Convert tuple to a list.
        if isinstance(other, tuple):
            other = list(other)

        # Whether other is a container of molecules.
        is_sire_container = False

        # Validate the input.

        molecules = [self]

        # A System object.
        if isinstance(other, _System):
            system = _System(other)
            system.addMolecules(self)
            return system

        # A single Molecule object.
        elif isinstance(other, Molecule):
            molecules.append(other)

        # A Molecules object.
        elif isinstance(other, _Molecules):
            for molecule in other:
                molecules.append(molecule)

        # A list of Molecule objects.
        elif isinstance(other, list) and all(isinstance(x, Molecule) for x in other):
            for molecule in other:
                molecules.append(molecule)

        # Unsupported.
        else:
            raise TypeError(
                "'other' must be of type 'BioSimSpace._SireWrappers.System', "
                "'BioSimSpace._SireWrappers.Molecule', 'BioSimSpace._SireWrappers.Molecules' "
                "or a list of 'BioSimSpace._SireWrappers.Molecule' types"
            )

        # Create a new Molecules container.
        return _Molecules(molecules)

    def __contains__(self, other):
        """Return whether other is in self."""

        if not isinstance(other, (_Atom, _Residue)):
            raise TypeError(
                "'other' must be of type 'BioSimSpace._SireWrappers.Atom' "
                "or 'BioSimSpace._SireWrappers.Residue'."
            )

        # Return whether the object comes from this molecule.
        return self._sire_object.molecule() == other._sire_object.molecule()

    def copy(self):
        """
        Return a copy of this Molecule.

        Returns
        -------

        molecule : :class:`Molecule <BioSimSpace._SireWrappers.Molecule>`
            A copy of the object.
        """
        # Copy the Sire object.
        mol = self._sire_object.__deepcopy__()

        # Give the molecule a unique number.
        mol = mol.edit().renumber(_SireMol.MolNum.getUniqueNumber()).commit().molecule()

        return Molecule(mol)

    def number(self):
        """
        Return the number of the molecule. Each molecule has a unique
        identification number.

        Returns
        -------

        mol_num : int
            The unique number of the molecule.
        """
        return self._sire_object.number().value()

    def coordinates(self, property_map={}):
        """
        Return the coordinates of the atoms in the molecule.

        Parameters
        ----------

        property_map : dict
            A dictionary that maps system "properties" to their user defined
            values. This allows the user to refer to properties with their
            own naming scheme, e.g. { "charge" : "my-charge" }

        Returns
        -------

        [coordinates] : [class:`Coordinate <BioSimSpace.Types.Coordinate>`]
            The coordinates of the atoms in the molecule.
        """
        prop = property_map.get("coordinates", "coordinates")

        # Get the "coordinates" property from the molecule.
        try:
            sire_coord = self._sire_object.property(prop).toVector()
            coordinates = []
            for coord in sire_coord:
                coordinates.append(
                    _Coordinate(
                        _Length(coord[0], "Angstrom"),
                        _Length(coord[1], "Angstrom"),
                        _Length(coord[2], "Angstrom"),
                    )
                )
        except:
            return None

        # Return the coordinates.
        return coordinates

    def getResidues(self):
        """
        Return a list containing the residues in the molecule.

        Returns
        -------

        residues : [:class:`Residue <BioSimSpace._SireWrappers.Residue>`]
            The list of residues in the molecule.
        """
        residues = []
        for residue in self._sire_object.residues():
            residues.append(_Residue(residue))
        return residues

    def getAtoms(self):
        """
        Return a list containing the atoms in the molecule.

        Returns
        -------

        atoms : [:class:`Atom <BioSimSpace._SireWrappers.Atom>`]
            The list of atoms in the molecule.
        """
        atoms = []
        for atom in self._sire_object.atoms():
            atoms.append(_Atom(atom))
        return atoms

    def extract(self, indices, renumber=False, property_map={}):
        """
        Extract atoms at the specified indices from the molecule to create
        a new molecule.

        Parameters
        ----------

        indices : [ int ]
            The indices of the atoms to extract.

        renumber : bool
            Whether the returned molecule has the same number as the original.

        property_map : dict
            A dictionary that maps system "properties" to their user defined
            values. This allows the user to refer to properties with their
            own naming scheme, e.g. { "charge" : "my-charge" }

        Returns
        -------

        molecule : :class:`Molecule <BioSimSpace._SireWrappers.Molecule>`
            The extracted molecule.
        """

        # TODO: This method is slow for large molecules. Re-write in pure C++
        # and provide a suitable wrapper function.

        # Convert tuple to list.
        if isinstance(indices, tuple):
            indices = list(indices)

        if not isinstance(indices, list):
            raise TypeError("'indices' must be a list of 'int' types.")

        # A list to store the indices, mapped back to 0 --> nAtoms() - 1.
        indices_ = []

        # Store the maximum allowed index.
        max_index = self.nAtoms() - 1

        for x in indices:
            # Check type.
            if not type(x) is int:
                raise TypeError("'indices' must be a list of 'int' types.")

            # Map index back to range.
            if x < 0:
                x += self.nAtoms()

            # Check value.
            if x < 0 or x > max_index:
                raise TypeError(f"'indices' must be in range [0, {max_index}].")

            # Append to the updated atom index.
            indices_.append(_SireMol.AtomIdx(x))

        if renumber:
            mol = self.copy()
        else:
            mol = self

        # Extract a partial molecule.
        try:
            # Create an empty atom selection for this molecule.
            selection = mol._sire_object.selection()
            selection.selectNone()

            # Add the atom indices to the selection.
            for idx in indices_:
                selection.select(idx)

            partial_mol = (
                _SireMol.PartialMolecule(mol._sire_object, selection)
                .extract()
                .molecule()
            )
        except Exception as e:
            msg = "Unable to create partial molecule!"
            if _isVerbose():
                raise _IncompatibleError(msg) from e
            else:
                raise _IncompatibleError(msg) from None

        # Get the "intrascale" property name.
        intrascale = property_map.get("intrascale", "intrascale")

        # Flag whether the molecule has an intrascale property.
        has_intrascale = mol._sire_object.hasProperty(intrascale)

        # Remove the "intrascale" property, since this doesn't correspond to the
        # extracted molecule.
        if has_intrascale:
            partial_mol = (
                partial_mol.edit().removeProperty(intrascale).molecule().commit()
            )

            # Recreate the molecule.
            mol = Molecule(partial_mol)

            # Now parse the molecule as a GROMACS topology to recreate the
            # intrascale matrix.
            try:
                gro_top = _SireIO.GroTop(mol.toSystem()._sire_object)
            except Exception as e:
                msg = "Unable to recover non-bonded matrix for the extracted molecule!"
                if _isVerbose():
                    raise _IncompatibleError(msg) from e
                else:
                    raise _IncompatibleError(msg) from None

            # Convert back to a Sire system.
            gro_sys = gro_top.toSystem()

            # Add the intrascale property back into the molecule.
            edit_mol = mol._sire_object.edit()
            edit_mol.setProperty(
                intrascale, gro_sys[_SireMol.MolIdx(0)].property("intrascale")
            )

            # Recreate the molecule.
            mol = Molecule(edit_mol.commit())

        else:
            mol = Molecule(partial_mol)

        return mol

    def molecule0(self):
        """
        Return the component of the merged molecule at lambda = 0.

        Returns
        -------

        molecule : :class:`Molecule <BioSimSpace._SireWrappers.Molecule>`
            The component of the merged molecule at lambda = 0.
            Returns None if this isn't a merged molecule.
        """
        return self._molecule0

    def molecule1(self):
        """
        Return the component of the merged molecule at lambda = 1.

        Returns
        -------

        molecule : :class:`Molecule <BioSimSpace._SireWrappers.Molecule>`
            The component of the merged molecule at lambda = 1.
            Returns None if this isn't a merged molecule.
        """
        return self._molecule1

    def nAtoms(self):
        """
        Return the number of atoms in the molecule.

        Returns
        -------

        num_atoms : int
            The number of atoms in the molecule.
        """
        return self._sire_object.nAtoms()

    def nResidues(self):
        """
        Return the number of residues in the molecule.

        Returns
        -------

        num_residues : int
            The number of residues in the molecule.
        """
        return self._sire_object.nResidues()

    def nChains(self):
        """
        Return the number of chains in the molecule.

        Returns
        -------

        num_chains : int
            The number of chains in the molecule.
        """
        return self._sire_object.nChains()

    def isPerturbable(self):
        """
        Whether this molecule is perturbable, i.e. it can be used in a
        free-energy perturbation simulation.

        Returns
        -------

        is_perturbable : bool
            Whether the molecule is perturbable.
        """
        return self._is_perturbable

    def isDecoupled(self):
        """
        Whether this molecule is decoupled, i.e. it can be used in a
        free-energy decoupling simulation.

        Returns
        -------

        is_decoupled : bool
            Whether the molecule is decoupled.
        """
        if self._sire_object.hasProperty("decouple"):
            return True
        else:
            return False

    def isWater(self, property_map={}):
        """
        Whether this is a water molecule.

        Parameters
        ----------

        property_map : dict
            A dictionary that maps system "properties" to their user defined
            values. This allows the user to refer to properties with their
            own naming scheme, e.g. { "charge" : "my-charge" }

        Returns
        -------

        is_water : bool
            Whether this is a water molecule.
        """

        if not isinstance(property_map, dict):
            raise TypeError("'property_map' must be of type 'dict'")

        return _SireIO.isWater(self._sire_object, property_map)

    def isAmberWater(self, property_map={}):
        """
        Whether this is an AMBER format water molecule.

        Parameters
        ----------

        property_map : dict
            A dictionary that maps system "properties" to their user defined
            values. This allows the user to refer to properties with their
            own naming scheme, e.g. { "charge" : "my-charge" }

        Returns
        -------

        is_amber_water : bool
            Whether this molecule is an AMBER format water.
        """

        if not isinstance(property_map, dict):
            raise TypeError("'property_map' must be of type 'dict'")

        return _SireIO.isAmberWater(self._sire_object, property_map)

    def isGromacsWater(self, property_map={}):
        """
        Whether this is a GROMACS format water molecule.

        Parameters
        ----------

        property_map : dict
            A dictionary that maps system "properties" to their user defined
            values. This allows the user to refer to properties with their

        Returns
        -------

        is_gromacs_water : bool
            Whether this molecule is a GROMACS format water.
        """

        if not isinstance(property_map, dict):
            raise TypeError("'property_map' must be of type 'dict'")

        return _SireIO.isGromacsWater(self._sire_object, property_map)

    def toSystem(self):
        """
        Convert a single Molecule to a System.

        Returns
        -------

        system : :class:`System <BioSimSpace._SireWrappers.System>`
        """
        return _System(self)

    def search(self, query, property_map={}):
        """
        Search the molecule for atoms and residues. Search results will be
        reduced to their minimal representation, i.e. a residue containing
        a single atom will be returned as a atom.

        Parameters
        ----------

        query : str
            The search query.

        property_map : dict
            A dictionary that maps system "properties" to their user defined
            values. This allows the user to refer to properties with their
            own naming scheme, e.g. { "charge" : "my-charge" }

        Returns
        -------

        results : [:class:`Atom <BioSimSpace._SireWrappers.Atom>`, \
                   :class:`Residue <BioSimSpace._SireWrappers.Residue>`, ...]
            A list of objects matching the search query.

        Examples
        --------

        Search for all residues named ALA.

        >>> result = molecule.search("resname ALA")

        Search for all oxygen or hydrogen atoms.

        >>> result = molecule.search("element oxygen or element hydrogen")

        Search for atom index 23.

        >>> result = molecule.search("atomidx 23")
        """

        if not isinstance(query, str):
            raise TypeError("'query' must be of type 'str'")

        if not isinstance(property_map, dict):
            raise TypeError("'property_map' must be of type 'dict'")

        # Initialise a list to hold the search results.
        results = []

        try:
            query = _SireMol.Select(query)
        except Exception as e:
            msg = "'Invalid search query: %r (%s)" % (query, e)
            if _isVerbose():
                raise ValueError(msg) from e
            else:
                raise ValueError(msg) from None

        try:
            # Query the Sire molecule.
            search_result = query(self._sire_object, property_map)

        except Exception as e:
            msg = "'Invalid search query: %r : %s" % (query, e)
            if _isVerbose():
                raise ValueError(msg) from e
            else:
                raise ValueError(msg) from None

        return _SearchResult(search_result)

    def makeCompatibleWith(
        self,
        molecule,
        property_map={},
        overwrite=True,
        rename_atoms=False,
        verbose=False,
    ):
        """
        Make this molecule compatible with passed one, i.e. match atoms and
        add all additional properties from the passed molecule while preserving
        the topology and naming/numbering convention of this molecule.

        Parameters
        ----------

        molecule : Sire.Mol.Molecule, :class:`Molecule <BioSimSpace._SireWrappers.Molecule>`, \
                   Sire.System.System, :class:`System <Sire._SireWrappers.System>`
            The molecule, or system of molecules, to match with.

        property_map : dict
            A map between property names and user supplied names.

        overwrite : bool
            Whether to overwrite any duplicate properties.

        rename_atoms : bool
            Whether to rename atoms if they have changed.

        verbose : bool
            Whether to report status updates to stdout.
        """

        # Validate input.

        is_system = False
        if isinstance(molecule, _SireMol.Molecule):
            mol1 = molecule
        elif isinstance(molecule, Molecule):
            mol1 = molecule._sire_object
        elif isinstance(molecule, _SireSystem.System):
            mol1 = molecule
            is_system = True
        elif isinstance(molecule, _System):
            mol1 = molecule._sire_object
            is_system = True
        else:
            raise TypeError(
                "'molecule' must be of type 'BioSimSpace._SireWrappers.Molecule', or 'Sire.Mol.Molecule'"
            )

        if not isinstance(property_map, dict):
            raise TypeError("'property_map' must be of type 'dict'")

        if not isinstance(overwrite, bool):
            raise TypeError("'overwrite' must be of type 'bool'")

        if not isinstance(rename_atoms, bool):
            raise TypeError("'rename_atoms' must be of type 'bool'")

        if not isinstance(verbose, bool):
            raise TypeError("'verbose' must be of type 'bool'")

        # Get the two Sire molecules.
        mol0 = self._sire_object

        # Store the number of atoms to match.
        num_atoms0 = mol0.nAtoms()

        # Work out the number of atoms in mol1.
        if is_system:
            num_atoms1 = _System(mol1).nAtoms()
        else:
            num_atoms1 = mol1.nAtoms()

        # The new molecule must have the same number of atoms.
        if num_atoms1 != num_atoms0:
            if is_system:
                raise _IncompatibleError(
                    "The passed system is incompatible with the original! "
                    "self.nAtoms() = %d, other.nAtoms() = %d" % (num_atoms0, num_atoms1)
                )
            else:
                raise _IncompatibleError(
                    "The passed molecule is incompatible with the original! "
                    "self.nAtoms() = %d, other.nAtoms() = %d" % (num_atoms0, num_atoms1)
                )

        # Whether the atoms have been renamed.
        is_renamed = False

        if not is_system:
            # Instantiate the default atom matcher (match by residue index and atom name).
            matcher = _SireMol.ResIdxAtomNameMatcher()

            # Match the atoms based on residue index and atom name.
            matches = matcher.match(mol0, mol1)

            # Have we matched all of the atoms?
            if len(matches) < num_atoms0:
                # Atom names might have changed. Try to match by residue index
                # and coordinates.
                matcher = _SireMol.ResIdxAtomCoordMatcher()
                matches = matcher.match(mol0, mol1)

                # We need to rename the atoms.
                is_renamed = True

                # Have we matched all of the atoms?
                if len(matches) < num_atoms0:
                    raise _IncompatibleError("Failed to match all atoms!")

                # Are the atoms in the same order?
                is_reordered = matcher.changesOrder(mol0, mol1)

            else:
                # Are the atoms in the same order?
                is_reordered = matcher.changesOrder(mol0, mol1)

            if verbose:
                print(
                    "\nAtom matching successful.\nAtom indices %s reordered."
                    % ("" if is_reordered else "not")
                )

            # Get a list of the property keys for each molecule.
            props0 = mol0.propertyKeys()
            props1 = mol1.propertyKeys()

            # Copy the property map.
            _property_map = property_map.copy()

            # See if any of the new properties are in the map, add them if not.
            for prop in props0:
                if not prop in _property_map:
                    _property_map[prop] = prop
            for prop in props1:
                if not prop in _property_map:
                    _property_map[prop] = prop

            # Make the molecule editable.
            edit_mol = mol0.edit()

            if "parameters" in _property_map:
                param = _property_map["parameters"]
            else:
                param = "parameters"

            # The atom order is the same, simply copy across properties as is.
            if not is_reordered:
                if verbose:
                    print("\nSetting properties...")
                # Loop over all of the keys in the new molecule.
                for prop in props1:
                    # Skip 'parameters' property, since it contains references to other parameters.
                    if prop != param:
                        # This is a new property, or we are allowed to overwrite.
                        if (not mol0.hasProperty(_property_map[prop])) or overwrite:
                            if verbose:
                                print("  %s" % _property_map[prop])
                            try:
                                edit_mol = edit_mol.setProperty(
                                    _property_map[prop], mol1.property(prop)
                                )
                            except Exception as e:
                                msg = (
                                    "Failed to set property '%s'" % _property_map[prop]
                                )
                                if _isVerbose():
                                    raise _IncompatibleError(msg) from e
                                else:
                                    raise _IncompatibleError(msg) from None

            # The atom order is different, we need to map the atoms when setting properties.
            else:
                # Create a dictionary to flag whether a property has been seen.
                seen_prop = {}
                for prop in props1:
                    seen_prop[prop] = False

                # First, set atom based properties.

                if verbose:
                    print("\nSetting atom properties...")

                # Loop over all of the keys in the new molecule.
                for prop in props1:
                    # This is a new property, or we are allowed to overwrite.
                    if (not mol0.hasProperty(_property_map[prop])) or overwrite:
                        # Loop over all of the atom mapping pairs and set the property.
                        for idx0, idx1 in matches.items():
                            # Does the atom have this property?
                            # If so, add it to the matching atom in this molecule.
                            if mol1.atom(idx1).hasProperty(prop):
                                if verbose:
                                    print(
                                        "  %-20s %s --> %s"
                                        % (_property_map[prop], idx1, idx0)
                                    )
                                try:
                                    edit_mol = (
                                        edit_mol.atom(idx0)
                                        .setProperty(
                                            _property_map[prop],
                                            mol1.atom(idx1).property(prop),
                                        )
                                        .molecule()
                                    )
                                    seen_prop[prop] = True
                                except Exception as e:
                                    msg = (
                                        "Failed to copy property '%s' from %s to %s."
                                        % (_property_map[prop], idx1, idx0)
                                    )
                                    if _isVerbose():
                                        raise _IncompatibleError(msg) from e
                                    else:
                                        raise _IncompatibleError(msg) from None

                # Now deal with all unseen properties. These will be non atom-based
                # properties, such as TwoAtomFunctions, StringProperty, etc.

                if verbose:
                    print("\nSetting molecule properties...")

                # Create a dictionary mapping the atom matches from mol1 to mol0.
                inv_matches = {}
                for key, value in matches.items():
                    inv_matches[value] = key

                # Loop over all of the unseen properties.
                for prop in seen_prop:
                    if not seen_prop[prop]:
                        # Skip 'parameters' property, since it contains references to other parameters.
                        if prop != "parameters":
                            # This is a new property, or we are allowed to overwrite.
                            if (not mol0.hasProperty(_property_map[prop])) or overwrite:
                                if verbose:
                                    print("  %s" % _property_map[prop])

                                # Get the property from the parameterised molecule.
                                propty = mol1.property(_property_map[prop])

                                # Try making it compatible with the original molecule.
                                if hasattr(propty, "makeCompatibleWith"):
                                    try:
                                        propty = propty.makeCompatibleWith(
                                            mol0, inv_matches
                                        )
                                    except Exception as e:
                                        msg = (
                                            "Incompatible property: %s"
                                            % _property_map[prop]
                                        )
                                        if _isVerbose():
                                            raise _IncompatibleError(msg) from e
                                        else:
                                            raise _IncompatibleError(msg) from None

                                # Now try to set the property.
                                edit_mol.setProperty(_property_map[prop], propty)

            # Finally, rename the atoms.

            if rename_atoms and is_renamed:
                if verbose:
                    print("\nRenaming atoms...")

                for idx0, idx1 in matches.items():
                    # Get the name of the atom in each molecule.
                    name0 = mol0.atom(idx0).name()
                    name1 = mol1.atom(idx1).name()

                    if verbose:
                        print("  %s --> %s" % (name0, name1))

                    # Try to rename the atom.
                    try:
                        edit_mol = (
                            edit_mol.atom(idx0)
                            .rename(mol1.atom(idx1).name())
                            .molecule()
                        )
                    except Exception as e:
                        msg = "Failed to rename atom: %s --> %s" % (name0, name1)
                        if _isVerbose():
                            raise _IncompatibleError(msg) from e
                        else:
                            raise _IncompatibleError(msg) from None

            # Commit the changes.
            self._sire_object = edit_mol.commit()

        # Atoms from molecule in the passed system (mol1) need to be matched against atoms
        # from the corresponding residue in mol0 and the properties aggregated.
        else:
            # Initialise a list to hold the matches for each molecule in mol1.
            matches = []

            # Tally counter for the total number of matches.
            num_matches = 0

            # Initialise the offset.
            offset = 0

            # Get the molecule numbers in the system.
            mol_nums = mol1.molNums()

            # Loop over all molecules in mol1.
            for num in mol_nums:
                # Extract the numbered molecule from the system mol1.
                mol = mol1[num]

                # Initialise the matcher.
                matcher = _SireMol.ResIdxAtomCoordMatcher(_SireMol.ResIdx(offset))

                # Get the matches for this molecule and append to the list.
                match = matcher.match(mol0, mol)
                matches.append(match)
                num_matches += len(match)

                # Increment the offset.
                offset += mol.nResidues()

            # Have we matched all of the atoms?
            if num_matches < num_atoms0:
                raise _IncompatibleError("Failed to match all atoms!")

            # Make the molecule editable.
            edit_mol = mol0.edit()

            # Create objects to hold all of the potential terms.
            bonds = _SireMM.TwoAtomFunctions(edit_mol.info())
            angles = _SireMM.ThreeAtomFunctions(edit_mol.info())
            dihedrals = _SireMM.FourAtomFunctions(edit_mol.info())
            impropers = _SireMM.FourAtomFunctions(edit_mol.info())

            # Next we need to work out what properties can be set at the atom level,
            # and which are associated with the molecule as a whole.
            mol_props = []
            atom_props = []

            # Each atom should have the same set of properties so we can check the
            # first atom in each molecule.
            for num in mol_nums:
                mol = mol1[num]

                # Get the molecule and atom properties.
                props_mol = mol.propertyKeys()
                props_atom = mol.atoms()[0].propertyKeys()

                # Check the atomic properties and add any new ones to the list.
                for prop in props_atom:
                    prop = property_map.get(prop, prop)
                    if prop not in atom_props:
                        atom_props.append(prop)

                # Check the molecular properties and add any new ones to the list.
                for prop in props_mol:
                    prop = property_map.get(prop, prop)
                    if prop not in mol_props and prop not in atom_props:
                        mol_props.append(prop)

            # Create a list of excluded molecular properties. These are ones that
            # must be re-mapped manually and set by hand.
            excluded_props = [
                property_map.get("bond", "bond"),
                property_map.get("angle", "angle"),
                property_map.get("dihedral", "dihedral"),
                property_map.get("improper", "improper"),
                property_map.get("connectivity", "connectivity"),
                property_map.get("intrascale", "intrascale"),
                property_map.get("parameters", "parameters"),
            ]

            # Loop over all atoms within each molecule. We set the allowed atomic
            # properties and build the molecular ones as we go.
            for idx, num in enumerate(mol_nums):
                # Extract the molecule and its associated info object.
                mol = mol1[num]
                info = mol.info()

                # An inverse mapping for indices in mol1 to those in mol0.
                inv_matches = {}

                # Loop over all matching atom pairs for this molecule.
                for idx0, idx1 in matches[idx].items():
                    # Add indices to the inverse mapping.
                    inv_matches[idx1] = idx0

                    # Check the atom names and see if they need updating.
                    if rename_atoms:
                        name0 = mol0.atom(idx0).name()
                        name1 = mol1.atom(idx1).name()

                        if verbose:
                            print("  %s --> %s" % (name0, name1))

                        # Try to rename the atom.
                        try:
                            edit_mol = (
                                edit_mol.atom(idx0)
                                .rename(mol1.atom(idx1).name())
                                .molecule()
                            )
                        except Exception as e:
                            msg = "Failed to rename atom: %s --> %s" % (name0, name1)
                            if _isVerbose():
                                raise _IncompatibleError(msg) from e
                            else:
                                raise _IncompatibleError(msg) from None

                    # Loop over all atom properties.
                    for prop in atom_props:
                        # This is a new property, or we're allowed to overwrite.
                        if (not mol0.hasProperty(prop)) or overwrite:
                            if verbose:
                                print("  %-20s %s --> %s" % (prop, idx1, idx0))
                            try:
                                edit_mol = (
                                    edit_mol.atom(idx0)
                                    .setProperty(prop, mol.atom(idx1).property(prop))
                                    .molecule()
                                )
                            except Exception as e:
                                msg = "Failed to copy property '%s' from %s to %s." % (
                                    prop,
                                    idx1,
                                    idx0,
                                )
                                if _isVerbose():
                                    raise _IncompatibleError(msg) from e
                                else:
                                    raise _IncompatibleError(msg) from None

                # Now deal with the molecular properties.
                for prop in mol_props:
                    # Get the property name from the user mapping.
                    prop = property_map.get(prop, prop)

                    # This is a new property, or we're allowed to overwrite, and it's not excluded.
                    if (
                        (not mol0.hasProperty(prop)) or overwrite
                    ) and prop not in excluded_props:
                        if verbose:
                            print("  %s" % prop)

                        # Get the property from the parameterised molecule.
                        propty = mol.property(prop)

                        # Try making the property compatible with the original molecule.
                        if hasattr(propty, "makeCompatibleWith"):
                            try:
                                propty = propty.makeCompatibleWith(mol0, inv_matches)
                            except Exception as e:
                                msg = "Incompatible property: %s" % prop
                                if _isVerbose():
                                    raise _IncompatibleError(msg) from e
                                else:
                                    raise _IncompatibleError(msg) from None

                        # Now try to set the property.
                        edit_mol.setProperty(prop, propty)

                # Now re-map and build the properties for each of the potential terms.

                # Bonds.
                prop = property_map.get("bond", "bond")
                if mol.hasProperty(prop):
                    if verbose:
                        print("  %s" % prop)
                    for bond in mol.property(prop).potentials():
                        # Extract the bond information.
                        atom0 = info.atomIdx(bond.atom0())
                        atom1 = info.atomIdx(bond.atom1())
                        exprn = bond.function()

                        # Map the atom indices to their position in the merged molecule.
                        atom0 = inv_matches[atom0]
                        atom1 = inv_matches[atom1]

                        # Set the new bond.
                        bonds.set(atom0, atom1, exprn)

                # Angles.
                prop = property_map.get("angle", "angle")
                if mol.hasProperty(prop):
                    if verbose:
                        print("  %s" % prop)
                    for angle in mol.property(prop).potentials():
                        # Extract the angle information.
                        atom0 = info.atomIdx(angle.atom0())
                        atom1 = info.atomIdx(angle.atom1())
                        atom2 = info.atomIdx(angle.atom2())
                        exprn = angle.function()

                        # Map the atom indices to their position in the merged molecule.
                        atom0 = inv_matches[atom0]
                        atom1 = inv_matches[atom1]
                        atom2 = inv_matches[atom2]

                        # Set the new angle.
                        angles.set(atom0, atom1, atom2, exprn)

                # Dihedrals.
                prop = property_map.get("dihedral", "dihedral")
                if mol.hasProperty(prop):
                    if verbose:
                        print("  %s" % prop)
                    for dihedral in mol.property(prop).potentials():
                        # Extract the dihedral information.
                        atom0 = info.atomIdx(dihedral.atom0())
                        atom1 = info.atomIdx(dihedral.atom1())
                        atom2 = info.atomIdx(dihedral.atom2())
                        atom3 = info.atomIdx(dihedral.atom3())
                        exprn = dihedral.function()

                        # Map the atom indices to their position in the merged molecule.
                        atom0 = inv_matches[atom0]
                        atom1 = inv_matches[atom1]
                        atom2 = inv_matches[atom2]
                        atom3 = inv_matches[atom3]

                        # Set the new dihedral.
                        dihedrals.set(atom0, atom1, atom2, atom3, exprn)

                # Impropers.
                prop = property_map.get("improper", "improper")
                if mol.hasProperty(prop):
                    if verbose:
                        print("  %s" % prop)
                    for improper in mol.property(prop).potentials():
                        # Extract the improper information.
                        atom0 = info.atomIdx(improper.atom0())
                        atom1 = info.atomIdx(improper.atom1())
                        atom2 = info.atomIdx(improper.atom2())
                        atom3 = info.atomIdx(improper.atom3())
                        exprn = improper.function()

                        # Map the atom indices to their position in the merged molecule.
                        atom0 = inv_matches[atom0]
                        atom1 = inv_matches[atom1]
                        atom2 = inv_matches[atom2]
                        atom3 = inv_matches[atom3]

                        # Set the new improper.
                        impropers.set(atom0, atom1, atom2, atom3, exprn)

            # Set properties for the molecular potential.

            # Bonds.
            if bonds.nFunctions() > 0:
                prop = property_map.get("bond", "bond")
                if verbose:
                    print("  %s" % prop)
                try:
                    edit_mol.setProperty(prop, bonds)
                except Exception as e:
                    msg = "Incompatible property: %s" % prop
                    if _isVerbose():
                        raise _IncompatibleError(msg) from e
                    else:
                        raise _IncompatibleError(msg) from None

            # Angles.
            if angles.nFunctions() > 0:
                prop = property_map.get("angle", "angle")
                if verbose:
                    print("  %s" % prop)
                try:
                    edit_mol.setProperty(prop, angles)
                except Exception as e:
                    msg = "Incompatible property: %s" % prop
                    if _isVerbose():
                        raise _IncompatibleError(msg) from e
                    else:
                        raise _IncompatibleError(msg) from None

            # Dihedrals.
            if dihedrals.nFunctions() > 0:
                prop = property_map.get("dihedral", "dihedral")
                if verbose:
                    print("  %s" % prop)
                try:
                    edit_mol.setProperty(prop, dihedrals)
                except Exception as e:
                    msg = "Incompatible property: %s" % prop
                    if _isVerbose():
                        raise _IncompatibleError(msg) from e
                    else:
                        raise _IncompatibleError(msg) from None

            # Impropers.
            if impropers.nFunctions() > 0:
                prop = property_map.get("improper", "improper")
                if verbose:
                    print("  %s" % prop)
                try:
                    edit_mol.setProperty(prop, impropers)
                except Exception as e:
                    msg = "Incompatible property: %s" % prop
                    if _isVerbose():
                        raise _IncompatibleError(msg) from e
                    else:
                        raise _IncompatibleError(msg) from None

            # Now generate the molecular connectivity.
            if bonds.nFunctions() > 0:
                prop = property_map.get("connectivity", "connectivity")
                if verbose:
                    print("  %s" % prop)
                conn = _SireMol.Connectivity(edit_mol.info()).edit()

                # Connect the bonded atoms. Connectivity is the same at lambda = 0
                # and lambda = 1.
                for bond in bonds.potentials():
                    conn.connect(bond.atom0(), bond.atom1())
                conn = conn.commit()

                try:
                    edit_mol.setProperty(prop, conn)
                except Exception as e:
                    msg = "Incompatible property: %s" % prop
                    if _isVerbose():
                        raise _IncompatibleError(msg) from e
                    else:
                        raise _IncompatibleError(msg) from None

            # Next we construct the intrascale matrix for the non-bonded
            # interactions. It is prohibitively slow to do this on-the-fly so
            # we use the GroTop parser to re-construct it for us, then copy it
            # back into the original system.

            prop = property_map.get("intrascale", "intrascale")
            if (not mol0.hasProperty(prop)) or overwrite:
                if verbose:
                    print("  %s" % prop)
                # Delete any existing intrascale property from the molecule.
                if mol0.hasProperty(prop):
                    edit_mol.removeProperty(prop)
                mol = edit_mol.commit()
                # Convert to a "GROMACS system" using the GroTop parser.
                gro_system = _SireIO.GroTop(
                    Molecule(mol).toSystem()._sire_object,
                    _SireBase.PropertyMap(property_map),
                ).toSystem()
                # Extract the only molecule in the system.
                gro_mol = gro_system[_SireMol.MolIdx(0)]
                edit_mol = mol.edit()
                try:
                    edit_mol.setProperty(prop, gro_mol.property(prop))
                except Exception as e:
                    msg = "Incompatible property: %s" % prop
                    if _isVerbose():
                        raise _IncompatibleError(msg) from e
                    else:
                        raise _IncompatibleError(msg) from None

            # Finally, commit the changes to the internal object.
            self._sire_object = edit_mol.commit()

    def translate(self, vector, property_map={}):
        """
        Translate each molecule in the container.

        Parameters
        ----------

        vector : [:class:`Length <BioSimSpace.Types.Length>`]
            The translation vector in Angstroms.

        property_map : dict
            A dictionary that maps system "properties" to their user defined
            values. This allows the user to refer to properties with their
            own naming scheme, e.g. { "charge" : "my-charge" }
        """

        # Convert tuple to a list.
        if isinstance(vector, tuple):
            vector = list(vector)

        # Validate input.
        if isinstance(vector, list):
            if len(vector) != 3:
                raise ValueError(
                    "'vector' must contain 3 items, i.e. x, y, z components!"
                )
            vec = []
            for x in vector:
                if type(x) is int:
                    vec.append(float(x))
                elif isinstance(x, float):
                    vec.append(x)
                elif isinstance(x, _Length):
                    vec.append(x.angstroms().value())
                else:
                    raise TypeError(
                        "'vector' must contain 'int', 'float', or "
                        "'BioSimSpace.Types.Length' types only!"
                    )
        else:
            raise TypeError("'vector' must be of type 'list' or 'tuple'")

        if not isinstance(property_map, dict):
            raise TypeError("'property_map' must be of type 'dict'")

        # Translate the molecule.
        # Copy the property map.
        _property_map = property_map.copy()

        # If this is a perturbable molecule then translate both lambda end states.
        if self._is_perturbable:
            # lambda = 0
            _property_map["coordinates"] = "coordinates0"
            mol = (
                self._sire_object.move()
                .translate(_SireMaths.Vector(vec), _property_map)
                .commit()
            )

            # lambda = 1
            _property_map["coordinates"] = "coordinates1"
            mol = mol.move().translate(_SireMaths.Vector(vec), _property_map).commit()

        else:
            mol = (
                self._sire_object.move()
                .translate(_SireMaths.Vector(vec), _property_map)
                .commit()
            )

        # Update the internal molecule object.
        self._sire_object = mol

    def repartitionHydrogenMass(
        self, factor=4, water="no", use_coordinates=False, property_map={}
    ):
        """
        Redistrubute mass of heavy atoms connected to bonded hydrogens into
        the hydrogen atoms. This allows the use of larger simulation
        integration time steps without encountering instabilities related
        to high-frequency hydrogen motion.

        Parameters
        ----------

        factor : float
            The repartioning scale factor. Hydrogen masses are scaled by this
            amount.

        water : str
            Whether to repartition masses for water molecules. Options are
            "yes", "no", and "exclusive", which can be used to repartition
            masses for water molecules only.

        use_coordinates : bool
            Whether to use the current molecular coordinates to work out
            the connectivity before repartitioning. If False, the information
            from the molecular topology, e.g. force field, will be used, if
            present.

        property_map : dict
            A dictionary that maps system "properties" to their user defined
            values. This allows the user to refer to properties with their
            own naming scheme, e.g. { "charge" : "my-charge" }
        """

        # Convert int to float.
        if type(factor) is int:
            factor = float(factor)

        # Check scale factor.
        if not isinstance(factor, float):
            raise TypeError("'factor' must be of type 'float'.")
        if factor <= 0:
            raise ValueError("'factor' must be positive!")

        # Check water handling.
        if not isinstance(water, str):
            raise TypeError("'water' must be of type 'str'.")

        # Strip whitespace and convert to lower case.
        water = water.replace(" ", "").lower()

        # Allowed options and mapping to Sire flag.
        water_options = {"no": 0, "yes": 1, "exclusive": 2}

        if water not in water_options:
            water_string = ", ".join(f"'{x}'" for x in water_options)
            raise ValueError(f"'water' must be one of: {water_string}")

        if not isinstance(use_coordinates, bool):
            raise TypeError("'use_coordinates' must be of type 'bool'.")

        # Check property map.
        if not isinstance(property_map, dict):
            raise TypeError("'property_map' must be of type 'dict'.")

        # Update the property map to indicate that coordinates will be used
        # to compute the connectivity.
        pmap = property_map.copy()
        if use_coordinates:
            pmap["use_coordinates"] = _SireBase.wrap(True)

        # Handle perturbable molecules separately.
        if self.isPerturbable():
            # Search for dummies in both end states.
            try:
                dummies0 = self.search(
                    "element Xx", property_map={"element": "element0"}
                )
            except:
                dummies0 = []
            try:
                dummies1 = self.search(
                    "element Xx", property_map={"element": "element1"}
                )
            except:
                dummies1 = []

            # Repartition masses for the lambda=0 state.
            pmap = {
                "mass": "mass0",
                "element": "element0",
                "coordinates": "coordinates0",
            }
            self._sire_object = _SireIO.repartitionHydrogenMass(
                self._sire_object, factor, water_options[water], pmap
            )

            # Repartition masses for the lambda=1 state.
            pmap = {
                "mass": "mass1",
                "element": "element1",
                "coordinates": "coordinates1",
            }
            self._sire_object = _SireIO.repartitionHydrogenMass(
                self._sire_object, factor, water_options[water], pmap
            )

            # Now replace atom dummy atom masses with the reparitioned mass
            # from the opposite end state.

            edit_mol = self._sire_object.edit()

            for dummy in dummies0:
                idx = dummy._sire_object.index()
                mass1 = self._sire_object.atom(idx).property("mass1")
                edit_mol = edit_mol.atom(idx).setProperty("mass0", mass1).molecule()
            for dummy in dummies1:
                idx = dummy._sire_object.index()
                mass0 = self._sire_object.atom(idx).property("mass0")
                edit_mol = edit_mol.atom(idx).setProperty("mass1", mass0).molecule()

            self._sire_object = edit_mol.commit()

        else:
            self._sire_object = _SireIO.repartitionHydrogenMass(
                self._sire_object, factor, water_options[water], pmap
            )

    def _getPropertyMap0(self):
        """Generate a property map for the lambda = 0 state of the merged molecule."""

        property_map = {}

        if self._is_perturbable:
            for prop in self._sire_object.propertyKeys():
                if prop[-1] == "0":
                    property_map[prop[:-1]] = prop

        return property_map

    def _getPropertyMap1(self):
        """Generate a property map for the lambda = 1 state of the merged molecule."""

        property_map = {}

        if self._is_perturbable:
            for prop in self._sire_object.propertyKeys():
                if prop[-1] == "1":
                    property_map[prop[:-1]] = prop

        return property_map

    def _convertFromMergedMolecule(self):
        """Convert from a merged molecule."""

        # Extract the components of the merged molecule.
        try:
            mol0 = self._sire_object.property("molecule0")
            mol1 = self._sire_object.property("molecule1")
        except:
            raise _IncompatibleError(
                "The merged molecule doesn't have the required properties!"
            )

        # Store the components.
        self._molecule0 = Molecule(mol0)
        self._molecule1 = Molecule(mol1)

        # Flag that the molecule is perturbable.
        self._is_perturbable = True

    def _fixCharge(self, property_map={}):
        """
        Make the molecular charge an integer value.

        Parameters
        ----------

        property_map : dict
            A dictionary that maps "properties" in this molecule to their
            user defined values. This allows the user to refer to properties
            with their own naming scheme, e.g. { "charge" : "my-charge" }
        """

        # Get the user defined charge property.
        prop = property_map.get("charge", "charge")

        if not self._sire_object.hasProperty(prop):
            raise _IncompatibleError(
                "Molecule does not have charge property: '%s'." % prop
            )

        # Calculate the charge.
        charge = self.charge(property_map=property_map).value()

        # Calculate the difference from the nearest integer value.
        delta = round(charge) - charge

        # The difference is too small to care about.
        if _isclose(charge + delta, charge, rel_tol=1e-6):
            return

        # Normalise by the number of atoms.
        delta /= self.nAtoms()

        # Make the molecule editable.
        edit_mol = self._sire_object.edit()

        # Shift the charge of each atom in the molecule by delta.
        # Make sure to invert the sign of the charge since it is in
        # units of -1 |e|.
        for atom in edit_mol.atoms():
            charge = edit_mol.atom(atom.index()).property(prop).value()
            charge = -(charge + delta)
            edit_mol = (
                edit_mol.atom(atom.index())
                .setProperty(prop, charge * _SireUnits.e_charge)
                .molecule()
            )

        # Update the Sire molecule.
        self._sire_object = edit_mol.commit()

    def _toRegularMolecule(
        self, property_map={}, is_lambda1=False, convert_amber_dummies=False
    ):
        """
        Internal function to convert a merged molecule to a regular molecule.

        Parameters
        ----------

        property_map : dict
            A dictionary that maps system "properties" to their user defined
            values. This allows the user to refer to properties with their
            own naming scheme, e.g. { "charge" : "my-charge" }

        is_lambda1 : bool
            Whether to use the molecule at the lambda = 1 end state.
            By default, the state at lambda = 0 is used.

        convert_amber_dummies : bool
            Whether to convert dummies to the correct AMBER formatting for
            non-FEP simulations. This will replace the "du" ambertype
            and "Xx" element with the properties from the other end state.

        Returns
        -------

        molecule : BioSimSpace._SireWrappers.Molecule
            The molecule at the chosen end state.
        """

        if not isinstance(is_lambda1, bool):
            raise TypeError("'is_lambda1' must be of type 'bool'")

        if not isinstance(convert_amber_dummies, bool):
            raise TypeError("'convert_amber_dummies' must be of type 'bool'")

        if is_lambda1:
            lam = "1"
        else:
            lam = "0"

        if not self._is_perturbable:
            return Molecule(self._sire_object)

        # Extract and copy the Sire molecule.
        mol = self._sire_object.__deepcopy__()

        # Make the molecule editable.
        mol = mol.edit()

        # Remove the perturbable molecule flag.
        mol = mol.removeProperty("is_perturbable").molecule()

        # Flag that the molecule was perturbable, so that dummies should be
        # treated as "normal" atoms.
        mol = mol.setProperty("was_perturbable", _SireBase.wrap(True)).molecule()

        # Rename all properties in the molecule for the corresponding end state,
        # e.g.: "prop0" --> "prop". Then delete all properties named "prop0"
        # and "prop1".
        for prop in mol.propertyKeys():
            if prop[-1] == lam:
                # See if this property exists in the user map.
                new_prop = property_map.get(prop[:-1], prop[:-1])

                # Copy the property using the updated name.
                mol = mol.setProperty(new_prop, mol.property(prop)).molecule()

                # Store the amber types in the opposie end state.
                if prop[:-1] == "ambertype":
                    if lam == "0":
                        amber_types = mol.property("ambertype1").toVector()
                    else:
                        amber_types = mol.property("ambertype0").toVector()

                elif prop[:-1] == "element":
                    if lam == "0":
                        elements = mol.property("element1").toVector()
                    else:
                        elements = mol.property("element0").toVector()

                else:
                    # Delete redundant properties.
                    mol = mol.removeProperty(prop[:-1] + "1").molecule()
                    mol = mol.removeProperty(prop[:-1] + "0").molecule()

        # Convert ambertype and element property of dummies to those of the
        # other end state.
        if convert_amber_dummies:
            amber_type = property_map.get("ambertype", "ambertype")
            element = property_map.get("element", "element")
            if mol.hasProperty(amber_type) and mol.hasProperty(element):
                # Search for any dummy atoms.
                try:
                    search = mol.search("element Xx")
                except:
                    search = []

                # Replace the ambertype.
                for dummy in search:
<<<<<<< HEAD
                    amber_type_value = amber_types[dummy.index().value()]
                    element_value = elements[dummy.index().value()]

                    # We have a dummy in both endstates so we try to infer the element.
                    # This is not general so it is only suitable for some common cases.
                    if element_value.symbol() == "Xx":
                        name = property_map.get("name", "name")
                        element_symbol = dummy.property(name)[0].upper()
                        element_value = _SireMol.Element(element_symbol)

                    mol = mol.atom(dummy.index()).setProperty(amber_type, amber_type_value).molecule()
                    mol = mol.atom(dummy.index()).setProperty(element, element_value).molecule()
=======
                    mol = (
                        mol.atom(dummy.index())
                        .setProperty(amber_type, amber_types[dummy.index().value()])
                        .molecule()
                    )
                    mol = (
                        mol.atom(dummy.index())
                        .setProperty(element, elements[dummy.index().value()])
                        .molecule()
                    )
>>>>>>> d8b38ad7

                # Delete redundant properties.
                mol = mol.removeProperty("ambertype0").molecule()
                mol = mol.removeProperty("ambertype1").molecule()
                mol = mol.removeProperty("element0").molecule()
                mol = mol.removeProperty("element1").molecule()

        # Return the updated molecule.
        return Molecule(mol.commit())

    def _extractMolecule(self, property_map={}, is_lambda1=False):
        """
        Internal function to extract an "original" molecule from a merged
        molecule, i.e. one of the original molecules that was used to
        create the merge.

        Parameters
        ----------

        property_map : dict
            A dictionary that maps system "properties" to their user defined
            values. This allows the user to refer to properties with their
            own naming scheme, e.g. { "charge" : "my-charge" }

        is_lambda1 : bool
            Whether to use the molecule at the lambda = 1 end state.
            By default, the state at lambda = 0 is used.

        Returns
        -------

        molecule : BioSimSpace._SireWrappers.Molecule
            The molecule at the chosen end state, with dummy atoms removed.

        dummy_indices : [ int ]
            The indices of any dummy atoms in the original molecule.
        """

        if not isinstance(is_lambda1, bool):
            raise TypeError("'is_lambda1' must be of type 'bool'")

        if not self._is_perturbable:
            return Molecule(self._sire_object)

        # First extract the required end state.
        mol = self._toRegularMolecule(property_map=property_map, is_lambda1=is_lambda1)

        # Now find any non-dummy atoms in the molecule.
        query = "not element Xx"
        try:
            search_result = mol.search(query, property_map)
        except:
            search_result = []

        # If there are no dummies, then simply return this molecule.
        if len(search_result) == mol.nAtoms():
            return mol, []

        else:
            # Store the indices of the non-dummy atoms.
            non_dummies = []
            for atom in search_result:
                non_dummies.append(atom.index())

            # Now search for the dummy atoms.
            query = "element Xx"
            try:
                search_result = mol.search(query, property_map)
            except:
                search_result = []

            # Store the indices of the dummy atoms.
            dummies = []
            for atom in search_result:
                dummies.append(atom.index())

            # Extract the non-dummy atoms from the molecule and return, along
            # with the indices of the dummy atoms.
            return mol.extract(non_dummies), dummies

    def _getPerturbationIndices(self):
        """
        Return the indices of the atoms that are perturbed, i.e. those
        that change one of the following properties: "ambertype", "LJ",
        or "charge".

        Returns
        -------

        idxs : [int]
            The indices of the atoms that are perturbed.
        """

        idxs = []

        if not self._is_perturbable:
            _warn(
                "You are trying to get the perturbation indices for a "
                "molecule that isn't perturbable!"
            )
            return idxs

        for idx, atom in enumerate(self.getAtoms()):
            atom = atom._sire_object
            if (
                atom.property("ambertype0") != atom.property("ambertype1")
                or atom.property("LJ0") != atom.property("LJ1")
                or atom.property("charge0") != atom.property("charge1")
            ):
                idxs.append(idx)

        return idxs


# Import at bottom of module to avoid circular dependency.
from ._atom import Atom as _Atom
from ._molecules import Molecules as _Molecules
from ._residue import Residue as _Residue
from ._search_result import SearchResult as _SearchResult
from ._system import System as _System<|MERGE_RESOLUTION|>--- conflicted
+++ resolved
@@ -1711,7 +1711,6 @@
 
                 # Replace the ambertype.
                 for dummy in search:
-<<<<<<< HEAD
                     amber_type_value = amber_types[dummy.index().value()]
                     element_value = elements[dummy.index().value()]
 
@@ -1722,20 +1721,12 @@
                         element_symbol = dummy.property(name)[0].upper()
                         element_value = _SireMol.Element(element_symbol)
 
-                    mol = mol.atom(dummy.index()).setProperty(amber_type, amber_type_value).molecule()
-                    mol = mol.atom(dummy.index()).setProperty(element, element_value).molecule()
-=======
-                    mol = (
-                        mol.atom(dummy.index())
-                        .setProperty(amber_type, amber_types[dummy.index().value()])
+                    mol = (mol.atom(dummy.index()).setProperty(amber_type, amber_type_value)
                         .molecule()
                     )
-                    mol = (
-                        mol.atom(dummy.index())
-                        .setProperty(element, elements[dummy.index().value()])
+                    mol = (mol.atom(dummy.index()).setProperty(element, element_value)
                         .molecule()
                     )
->>>>>>> d8b38ad7
 
                 # Delete redundant properties.
                 mol = mol.removeProperty("ambertype0").molecule()
