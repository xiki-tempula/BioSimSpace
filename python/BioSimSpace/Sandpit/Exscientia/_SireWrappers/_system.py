--- conflicted
+++ resolved
@@ -817,17 +817,7 @@
            molecules : [:class:`Molecule <BioSimSpace._SireWrappers.Molecule>`]
                A list of decoupled molecules.
         """
-<<<<<<< HEAD
-
-        molecules = []
-
-        for mol in self:
-            if mol.isDecoupled():
-                molecules.append(_Molecule(mol))
-        return molecules
-=======
         return _Molecules(self._sire_object.search("property decouple").toGroup())
->>>>>>> 143dc2c8
 
     def nDecoupledMolecules(self):
         """Return the number of decoupled molecules in the system.
