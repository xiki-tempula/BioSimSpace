######################################################################
# BioSimSpace: Making biomolecular simulation a breeze!
#
# Copyright: 2017-2022
#
# Authors: Lester Hedges <lester.hedges@gmail.com>
#
# BioSimSpace is free software: you can redistribute it and/or modify
# it under the terms of the GNU General Public License as published by
# the Free Software Foundation, either version 2 of the License, or
# (at your option) any later version.
#
# BioSimSpace is distributed in the hope that it will be useful,
# but WITHOUT ANY WARRANTY; without even the implied warranty of
# MERCHANTABILITY or FITNESS FOR A PARTICULAR PURPOSE. See the
# GNU General Public License for more details.
#
# You should have received a copy of the GNU General Public License
# along with BioSimSpace. If not, see <http://www.gnu.org/licenses/>.
#####################################################################

"""
Functionality for running simulations using AMBER.
"""

__author__ = "Lester Hedges"
__email__ = "lester.hedges@gmail.com"

__all__ = ["Amber"]

from BioSimSpace._Utils import _try_import, _have_imported

_watchdog = _try_import("watchdog")

if _have_imported(_watchdog):
    from watchdog.events import PatternMatchingEventHandler as _PatternMatchingEventHandler
    from watchdog.observers import Observer as _Observer
else:
    _PatternMatchingEventHandler = _watchdog
    _Observer = _watchdog

import os as _os
import re as _re
import shutil as _shutil
import time as _time
import shutil as _shutil
import timeit as _timeit
import warnings as _warnings

from Sire import Base as _SireBase
from Sire import IO as _SireIO
from Sire import Mol as _SireMol

from BioSimSpace import _amber_home, _isVerbose
from BioSimSpace.Align._merge import _squash
from BioSimSpace._Exceptions import IncompatibleError as _IncompatibleError
from BioSimSpace._Exceptions import MissingSoftwareError as _MissingSoftwareError
from BioSimSpace._SireWrappers import Molecule as _Molecule
from BioSimSpace._SireWrappers import System as _System
from BioSimSpace.Types._type import Type as _Type

from BioSimSpace import Protocol as _Protocol
from BioSimSpace import Trajectory as _Trajectory
from BioSimSpace import Units as _Units
from BioSimSpace import _Utils

from . import _process

from ._plumed import Plumed as _Plumed

class _Watcher:
    """A class to watch for changes to the AMBER energy info file. An event handler
       is used trigger updates to the energy dictionary each time the file is modified.
    """
    def __init__(self, proc):
        """Constructor.

           Parameters
           ----------

           proc : :class:`Process.Amber <BioSimSpace.Process.Amber>`
               The Amber Process object.
        """

        self._process = proc
        self._observer = _Observer()

    def start(self):
        """Start the file watcher."""

        # Setup the event handler and observer.
        event_handler = _Handler(self._process)
        self._observer.schedule(event_handler, self._process._work_dir)
        self._observer.daemon = True
        self._observer.start()

if _have_imported(_watchdog):
    class _Handler(_PatternMatchingEventHandler):
        """An event handler to trigger updates to the energy dictionary each time
           the log file is changed.
        """

        def __init__(self, proc):
            """Constructor.

               Parameters
               ----------

               proc : :class:`Process.Amber <BioSimSpace.Process.Amber>`
                   The Amber Process object.
            """
            self._process = proc

            super(_Handler, self).__init__(case_sensitive=False,
                                           ignore_directories=True,
                                           ignore_patterns=[],
                                           patterns=["*.nrg"])

        def on_any_event(self, event):
            """Update the dictionary when the file is modified.

               Parameters
               ----------

               event : str
                   The file system event.
            """

            # N.B.
            #
            # Since the watchdog package is cross-platform it doesn't support
            # detection of "close-write" operations, so multiple "modified" events
            # can be triggered while the log file is being written. As such, we
            # check whether the file has been updated by seeing if the NSTEP record
            # is different to the most recent entry in the dictionary.
            # So far, no issues have been found with processing partially written
            # files, i.e. duplicate or missing records.

            if event.event_type == "modified":
                # If this is the first time the file has been modified since the
                # process started, then wipe the dictionary and flag that the file
                # is now being watched.
                if not self._process._is_watching:
                    self._process._stdout_dict = _process._MultiDict()
                    self._process._is_watching = True

                # Make sure the file exists.
                if _os.path.isfile(self._process._nrg_file):
                    # Now update the dictionary with any new records.
                    self._process._update_energy_dict()
else:
    _Handler = _watchdog

class Amber(_process.Process):
    """A class for running simulations using AMBER."""

    def __init__(self, system, protocol, exe=None, name="amber",
            work_dir=None, seed=None, extra_options=None, extra_lines=None,
            property_map={}):
        """Constructor.

           Parameters
           ----------

           system : :class:`System <BioSimSpace._SireWrappers.System>`
               The molecular system.

           protocol : :class:`Protocol <BioSimSpace.Protocol>`
               The protocol for the AMBER process.

           exe : str
               The full path to the AMBER executable.

           name : str
               The name of the process.

           work_dir :
               The working directory for the process.

           seed : int
               A random number seed.

           extra_options : dict
               A dictionary containing extra options. Overrides the ones generated from the protocol.

           extra_lines : list
               A list of extra lines to be put at the end of the script.

           property_map : dict
               A dictionary that maps system "properties" to their user defined
               values. This allows the user to refer to properties with their
               own naming scheme, e.g. { "charge" : "my-charge" }
        """

        # Call the base class constructor.
        super().__init__(system, protocol, name, work_dir, seed, extra_options, extra_lines,
                         property_map)

        # Set the package name.
        self._package_name = "AMBER"

        # This process can generate trajectory data.
        self._has_trajectory = True

        # If the path to the executable wasn't specified, then search
        # for it in $PATH. For now, we'll just search for 'sander', which
        # is available free as part of AmberTools. In future, we will
        # look for all possible executables in order of preference: pmemd.cuda,
        # pmemd, sander, etc., as well as their variants, e.g. pmemd.MPI.
        if exe is None:
            # Search AMBERHOME, if set.
            if _amber_home is not None:
                exe = "%s/bin/sander" % _amber_home
                if _os.path.isfile(exe):
                    self._exe = exe
                else:
                    raise _MissingSoftwareError("'BioSimSpace.Process.Amber' is not supported. "
                                                "Please install AMBER (http://ambermd.org).")
        else:
            # Make sure executable exists.
            if _os.path.isfile(exe):
                self._exe = exe
            else:
                raise IOError("AMBER executable doesn't exist: '%s'" % exe)

        # Initialise the energy dictionary and header.
        self._stdout_dict = _process._MultiDict()

        # Create the name of the energy output file and wipe the
        # contents of any existing file.
        self._nrg_file = "%s/%s.nrg" % (self._work_dir, name)
        open(self._nrg_file, "w").close()

        # Initialise the energy watcher.
        self._watcher = None
        self._is_watching = False

        # The names of the input files.
        self._rst_file = "%s/%s.rst7" % (self._work_dir, name)
        self._top_file = "%s/%s.prm7" % (self._work_dir, name)

        # The name of the trajectory file.
        self._traj_file = "%s/%s.nc" % (self._work_dir, name)

        # Set the path for the AMBER configuration file.
        self._config_file = "%s/%s.cfg" % (self._work_dir, name)

        # Create the list of input files.
        self._input_files = [self._config_file, self._rst_file, self._top_file]

        # Now set up the working directory for the process.
        self._setup()

    def _setup(self):
        """Setup the input files and working directory ready for simulation."""

        # Create the input files...

        # Create a copy of the system.
        system = self._system.copy()

        # Convert the water model topology so that it matches the AMBER naming convention.
        system._set_water_topology("AMBER", self._property_map)

        # Check for perturbable molecules and convert to the chosen end state.
        if isinstance(self._protocol, _Protocol._FreeEnergyMixin):
            # Represent the perturbed system in an AMBER-friendly format.
            system = _squash(system)
        else:
            system = self._checkPerturbable(system)

        # RST file (coordinates).
        try:
            rst = _SireIO.AmberRst7(system._sire_object, self._property_map)
            rst.writeToFile(self._rst_file)
        except Exception as e:
            msg = "Failed to write system to 'RST7' format."
            if _isVerbose():
                raise IOError(msg) from e
            else:
                raise IOError(msg) from None

        # PRM file (topology).
        try:
            prm = _SireIO.AmberPrm(system._sire_object, self._property_map)
            prm.writeToFile(self._top_file)

        except Exception as e:
            msg = "Failed to write system to 'PRM7' format."
            if _isVerbose():
                raise IOError(msg) from e
            else:
                raise IOError(msg) from None

        # Generate the AMBER configuration file.
        # Skip if the user has passed a custom config.
        if isinstance(self._protocol, _Protocol.Custom):
            self.setConfig(self._protocol.getConfig())
        else:
            self._generate_config()
        self.writeConfig(self._config_file)

        # Generate the dictionary of command-line arguments.
        self._generate_args()

        # Return the list of input files.
        return self._input_files

    def _generate_config(self):
        """Generate AMBER configuration file strings."""

        # Clear the existing configuration list.
        self._config = []

        config_options = {}
        if not isinstance(self._protocol, (_Protocol.Minimisation, _Protocol.Equilibration, _Protocol.Steering,
                                           _Protocol.Metadynamics, _Protocol.Production)):
            raise _IncompatibleError("Unsupported protocol: '%s'" % self._protocol.__class__.__name__)

        if not isinstance(self._protocol, _Protocol.Minimisation):
            # Set the random number seed.
            if self._is_seeded:
                seed = self._seed
            else:
                seed = -1
            config_options["ig"] = seed

        if isinstance(self._protocol, _Protocol.Metadynamics):
            config_options["plumed"] = 1
            config_options["plumedfile"] = "plumed.dat"

            # Create the PLUMED input file and copy auxiliary files to the working directory.
            self._plumed = _Plumed(self._work_dir)
            plumed_config, auxiliary_files = self._plumed.createConfig(self._system,
                                                                       self._protocol,
                                                                       self._property_map)
            self._setPlumedConfig(plumed_config)
            if auxiliary_files is not None:
                for file in auxiliary_files:
                    file_name = _os.path.basename(file)
                    _shutil.copyfile(file, self._work_dir + f"/{file_name}")
            self._input_files.append(self._plumed_config_file)

            # Expose the PLUMED specific member functions.
            setattr(self, "getPlumedConfig", self._getPlumedConfig)
            setattr(self, "getPlumedConfigFile", self._getPlumedConfigFile)
            setattr(self, "setPlumedConfig", self._setPlumedConfig)
            setattr(self, "getFreeEnergy", self._getFreeEnergy)
            setattr(self, "getCollectiveVariable", self._getCollectiveVariable)
            setattr(self, "sampleConfigurations", self._sampleConfigurations)
            setattr(self, "getTime", self._getTime)

        elif isinstance(self._protocol, _Protocol.Steering):
            config_options["plumed"] = 1
            config_options["plumedfile"] = "plumed.dat"

            self._plumed = _Plumed(self._work_dir)
            plumed_config, auxiliary_files = self._plumed.createConfig(self._system,
                                                                       self._protocol,
                                                                       self._property_map)
            self._setPlumedConfig(plumed_config)
            if auxiliary_files is not None:
                for file in auxiliary_files:
                    file_name = _os.path.basename(file)
                    _shutil.copyfile(file, self._work_dir + f"/{file_name}")
            self._input_files.append(self._plumed_config_file)

            # Expose the PLUMED specific member functions.
            setattr(self, "getPlumedConfig", self._getPlumedConfig)
            setattr(self, "getPlumedConfigFile", self._getPlumedConfigFile)
            setattr(self, "setPlumedConfig", self._setPlumedConfig)
            setattr(self, "getCollectiveVariable", self._getCollectiveVariable)
            setattr(self, "getTime", self._getTime)

        # Set the configuration.
        config = _Protocol.ConfigFactory(self._system, self._protocol)
        self.addToConfig(config.generateAmberConfig(extra_options={**config_options, **self._extra_options},
                                                    extra_lines=self._extra_lines))

        # Flag that this isn't a custom protocol.
        self._protocol._setCustomised(False)

    def _generate_args(self):
        """Generate the dictionary of command-line arguments."""

        # Clear the existing arguments.
        self.clearArgs()

        # Add the default arguments.
        self.setArg("-O", True)                             # Overwrite.
        self.setArg("-i", "%s.cfg"   % self._name)          # Input file.
        self.setArg("-p", "%s.prm7"  % self._name)          # Topology file.
        self.setArg("-c", "%s.rst7"  % self._name)          # Coordinate file.
        self.setArg("-o", "%s.out"   % self._name)          # Redirect stdout to file.
        self.setArg("-r", "%s.crd"   % self._name)          # Restart file.
        self.setArg("-inf", "%s.nrg" % self._name)          # Energy info file.

        # Skip if the user has passed a custom protocol.
        if not isinstance(self._protocol, _Protocol.Custom):

            # Append a reference file if this a restrained equilibration.
            if isinstance(self._protocol, _Protocol.Equilibration):
                if self._protocol.getRestraint() is not None:
                    self.setArg("-ref", "%s.rst7" % self._name)

            # Append a trajectory file if this anything other than a minimisation.
            if not isinstance(self._protocol, _Protocol.Minimisation):
                self.setArg("-x", "%s.nc" % self._name)

    def start(self):
        """Start the AMBER process.

           Returns
           -------

           process : :class:`Process.Amber <BioSimSpace.Process.Amber>`
               The process object.
        """

        # The process is currently queued.
        if self.isQueued():
            return

        # Process is already running.
        if self._process is not None:
            if self._process.isRunning():
                return

        # Reset the watcher.
        self._is_watching = False

        # Run the process in the working directory.
        with _Utils.cd(self._work_dir):

            # Create the arguments string list.
            args = self.getArgStringList()

            # Write the command-line process to a README.txt file.
            with open("README.txt", "w") as file:

                # Set the command-line string.
                self._command = "%s " % self._exe + self.getArgString()

                # Write the command to file.
                file.write("# AMBER was run with the following command:\n")
                file.write("%s\n" % self._command)

            # Start the timer.
            self._timer = _timeit.default_timer()

            # Start the simulation. Pass a null string for the stdout file
            # since we've explicitly redirected AMBER output to file since
            # pmemd doesn't write to standard output.
            self._process = _SireBase.Process.run(self._exe, args,
                "", "%s.err"  % self._name)

        # Watch the energy info file for changes.
        self._watcher = _Watcher(self)
        self._watcher.start()

        return self

    def getSystem(self, block="AUTO"):
        """Get the latest molecular system.

           Parameters
           ----------

           block : bool
               Whether to block until the process has finished running.

           Returns
           -------

           system : :class:`System <BioSimSpace._SireWrappers.System>`
               The latest molecular system.
        """

        # Wait for the process to finish.
        if block is True:
            self.wait()
        elif block == "AUTO" and self._is_blocked:
            self.wait()

        # Warn the user if the process has exited with an error.
        if self.isError():
            _warnings.warn("The process exited with an error!")

        # Create the name of the restart CRD file.
        restart = "%s/%s.crd" % (self._work_dir, self._name)

        # Check that the file exists.
        if _os.path.isfile(restart):
            # Do we need to get coordinates for the lambda=1 state.
            if "is_lambda1" in self._property_map:
                is_lambda1 = True
            else:
                is_lambda1 = False

            # Create a new molecular system from the restart file.
            new_system = _System(_SireIO.MoleculeParser.read([restart, self._top_file], self._property_map))

            # Create a copy of the existing system object.
            old_system = self._system.copy()
<<<<<<< HEAD
            # old_system._updateCoordinatesAndVelocities(new_system,
            #                                            self._property_map,
            #                                            self._property_map)
            if isinstance(self._protocol, _Protocol._FreeEnergyMixin):
                # Read the coordinates into the squashed system.
                old_system_squashed = _squash(old_system)
                old_system_squashed._updateCoordinates(new_system,
                                                       self._property_map,
                                                       self._property_map)
=======

            # Udpate the coordinates and velocities and return a mapping between
            # the molecule indices in the two systems.
            sire_system, mapping = _SireIO.updateCoordinatesAndVelocities(
                    old_system._sire_object,
                    new_system._sire_object,
                    self._mapping,
                    is_lambda1,
                    self._property_map,
                    self._property_map)

            # Update the underlying Sire object.
            old_system._sire_object = sire_system

            # Store the mapping between the MolIdx in both systems so we don't
            # need to recompute it next time.
            self._mapping = mapping
>>>>>>> 1a606e31

                # Even though the two molecules should have the same coordinates, they might be PBC wrapped differently.
                # Here we take the first common core atom and translate the second molecule.
                pertmol_idx, pertmol = next((i, molecule) for i, molecule in enumerate(old_system.getMolecules())
                                            if molecule._is_perturbable)
                pertatom_idx0, pertatom_idx1 = 0, 0
                for i, atom in enumerate(pertmol.getAtoms()):
                    is_dummy0 = "du" in atom._sire_object.property("ambertype0")
                    is_dummy1 = "du" in atom._sire_object.property("ambertype1")
                    if not is_dummy0 and not is_dummy1:
                        break
                    pertatom_idx0 += not is_dummy0
                    pertatom_idx1 += not is_dummy1
                old_system_squashed_pertatom0 = old_system_squashed[pertmol_idx].getAtoms()[pertatom_idx0]
                old_system_squashed_pertatom1 = old_system_squashed[pertmol_idx + 1].getAtoms()[pertatom_idx1]
                pertatom_coords0 = old_system_squashed_pertatom0._sire_object.property("coordinates")
                pertatom_coords1 = old_system_squashed_pertatom1._sire_object.property("coordinates")
                translation_vec = pertatom_coords1 - pertatom_coords0

                # Update the velocities.
                update_velocities = True
                for idx in range(0, old_system_squashed.nMolecules()):
                    # Extract the molecules from each system.
                    mol0 = old_system_squashed._sire_object.molecule(_SireMol.MolIdx(idx))
                    mol1 = new_system._sire_object.molecule(_SireMol.MolIdx(idx))

                    try:
                        # Update the velocities.
                        mol0 = mol0.edit().setProperty("velocity", mol1.property("velocity")).molecule().commit()
                    except:
                        # There are actually no velocities.
                        update_velocities = False
                        break

                    # Update the molecule.
                    old_system_squashed._sire_object.update(mol0)

                # Convert the squashed system coordinates into merged system coordinates.
                mol_idx = 0
                molecules = []
                for i, molecule in enumerate(old_system.getMolecules()):
                    if not molecule._is_perturbable:
                        # Just copy the molecule.
                        molecules.append(old_system_squashed[mol_idx].copy())
                        mol_idx += 1
                    else:
                        # Extract the non-dummy atom coordinates and velocities from the squashed system.
                        idx0, idx1 = 0, 0
                        editor = molecule._sire_object.edit()
                        for j in range(0, molecule._sire_object.nAtoms()):
                            atom = editor.atom(_SireMol.AtomIdx(j))
                            coordinates = None
                            velocities = None
                            if "du" not in atom.property("ambertype0"):
                                new_atom = old_system_squashed[mol_idx].getAtoms()[idx0]
                                coordinates = new_atom._sire_object.property("coordinates")
                                if update_velocities:
                                    velocities = new_atom._sire_object.property("velocity")
                                idx0 += 1
                            if "du" not in atom.property("ambertype1"):
                                new_atom = old_system_squashed[mol_idx + 1].getAtoms()[idx1]
                                if coordinates is None:
                                    coordinates = new_atom._sire_object.property("coordinates") - translation_vec
                                if update_velocities and velocities is None:
                                    velocities = new_atom._sire_object.property("velocity")
                                idx1 += 1

                            # Set the properties
                            if velocities:
                                atom.setProperty("velocity0", velocities)
                                atom.setProperty("velocity1", velocities)
                            atom.setProperty("coordinates0", coordinates)
                            editor = atom.setProperty("coordinates1", coordinates).molecule()
                        molecule._sire_object = editor.commit()
                        molecules.append(molecule)
                        mol_idx += 2
                old_system = _System(molecules)
            else:
                old_system._updateCoordinates(new_system,
                                              self._property_map,
                                              self._property_map)

            # Update the box information in the original system.
            if "space" in new_system._sire_object.propertyKeys():
                box = new_system._sire_object.property("space")
                old_system._sire_object.setProperty(self._property_map.get("space", "space"), box)

            return old_system

        else:
            return None

    def getCurrentSystem(self):
        """Get the latest molecular system.

           Returns
           -------

           system : :class:`System <BioSimSpace._SireWrappers.System>`
               The latest molecular system.
        """
        return self.getSystem(block=False)

    def getTrajectory(self, block="AUTO"):
        """Return a trajectory object.

           Parameters
           ----------

           block : bool
               Whether to block until the process has finished running.

           Returns
           -------

           trajectory : :class:`Trajectory <BioSimSpace.Trajectory.Trajectory>`
               The latest trajectory object.
        """

        # Wait for the process to finish.
        if block is True:
            self.wait()
        elif block == "AUTO" and self._is_blocked:
            self.wait()

        # Warn the user if the process has exited with an error.
        if self.isError():
            _warnings.warn("The process exited with an error!")

        try:
            return _Trajectory.Trajectory(process=self)

        except:
            return None

    def getFrame(self, index):
        """Return a specific trajectory frame.

           Parameters
           ----------

           index : int
               The index of the frame.

           Returns
           -------

           frame : :class:`System <BioSimSpace._SireWrappers.System>`
               The System object of the corresponding frame.
        """

        if not type(index) is int:
            raise TypeError("'index' must be of type 'int'")

        max_index = int((self._protocol.getRunTime() / self._protocol.getTimeStep())
                  / self._protocol.getRestartInterval())

        if index < 0 or index > max_index:
            raise ValueError(f"'index' must be in range [0, {max_index}].")

        try:
            # Do we need to get coordinates for the lambda=1 state.
            if "is_lambda1" in self._property_map:
                is_lambda1 = True
            else:
                is_lambda1 = False

            # Get the latest trajectory frame.
            new_system =  _Trajectory.getFrame(self._traj_file,
                                               self._top_file,
                                               index)

            # Create a copy of the existing system object.
            old_system = self._system.copy()

            # Udpate the coordinates and velocities and return a mapping between
            # the molecule indices in the two systems.
            sire_system, mapping = _SireIO.updateCoordinatesAndVelocities(
                    old_system._sire_object,
                    new_system._sire_object,
                    self._mapping,
                    is_lambda1,
                    self._property_map,
                    self._property_map)

            # Update the underlying Sire object.
            old_system._sire_object = sire_system

            # Store the mapping between the MolIdx in both systems so we don't
            # need to recompute it next time.
            self._mapping = mapping

            # Update the box information in the original system.
            if "space" in new_system._sire_object.propertyKeys():
                box = new_system._sire_object.property("space")
                old_system._sire_object.setProperty(self._property_map.get("space", "space"), box)

            return old_system

        except:
            return None

    def getRecord(self, record, time_series=False, unit=None, block="AUTO"):
        """Get a record from the stdout dictionary.

           Parameters
           ----------

           record : str
               The record key.

           time_series : bool
               Whether to return a list of time series records.

           unit : :class:`Unit <BioSimSpace.Units>`
               The unit to convert the record to.

           block : bool
               Whether to block until the process has finished running.

           Returns
           -------

           record : :class:`Type <BioSimSpace.Types>`
               The matching record.
        """

        # Wait for the process to finish.
        if block is True:
            self.wait()
        elif block == "AUTO" and self._is_blocked:
            self.wait()

        # Warn the user if the process has exited with an error.
        if self.isError():
            _warnings.warn("The process exited with an error!")

        return self._get_stdout_record(record.strip().upper(), time_series, unit)

    def getCurrentRecord(self, record, time_series=False, unit=None):
        """Get a current record from the stdout dictionary.

           Parameters
           ----------

           record : str
               The record key.

           time_series : bool
               Whether to return a list of time series records.

           unit : :class:`Unit <BioSimSpace.Units>`
               The unit to convert the record to.

           Returns
           -------

           record : :class:`Type <BioSimSpace.Types>`
               The matching record.
        """

        # Warn the user if the process has exited with an error.
        if self.isError():
            _warnings.warn("The process exited with an error!")

        return self._get_stdout_record(record.strip().upper(), time_series, unit)

    def getRecords(self, block="AUTO"):
        """Return the dictionary of stdout time-series records.

           Parameters
           ----------

           block : bool
               Whether to block until the process has finished running.

           Returns
           -------

           records : :class:`MultiDict <BioSimSpace.Process._process._MultiDict>`
              The dictionary of time-series records.
        """

        # Wait for the process to finish.
        if block is True:
            self.wait()
        elif block == "AUTO" and self._is_blocked:
            self.wait()

        # Warn the user if the process has exited with an error.
        if self.isError():
            _warnings.warn("The process exited with an error!")

        return self._stdout_dict.copy()

    def getCurrentRecords(self):
        """Return the current dictionary of stdout time-series records.

           Returns
           -------

           records : :class:`MultiDict <BioSimSpace.Process._process._MultiDict>`
              The dictionary of time-series records.
        """
        return self.getRecords(block=False)

    def getTime(self, time_series=False, block="AUTO"):
        """Get the simulation time.

           Parameters
           ----------

           time_series : bool
               Whether to return a list of time series records.

           block : bool
               Whether to block until the process has finished running.

           Returns
           -------

           time : :class:`Time <BioSimSpace.Types.Time>`
               The current simulation time in nanoseconds.
        """

        # No time records for minimisation protocols.
        if isinstance(self._protocol, _Protocol.Minimisation):
            return None

        # Get the list of time steps.
        time_steps = self.getRecord("TIME(PS)", time_series, None, block)

        # Convert from picoseconds to nanoseconds.
        if time_steps is not None:
            if time_series:
                return [(x * _Units.Time.picosecond)._default_unit() for x in time_steps]
            else:
                return (time_steps * _Units.Time.picosecond)._default_unit()

    def getCurrentTime(self, time_series=False):
        """Get the current simulation time.

           Parameters
           ----------

           time_series : bool
               Whether to return a list of time series records.

           Returns
           -------

           time : :class:`Time <BioSimSpace.Types.Time>`
               The current simulation time in nanoseconds.
        """
        return self.getTime(time_series, block=False)

    def getStep(self, time_series=False, block="AUTO"):
        """Get the number of integration steps.

           Parameters
           ----------

           time_series : bool
               Whether to return a list of time series records.

           block : bool
               Whether to block until the process has finished running.

           Returns
           -------

           step : int
               The current number of integration steps.
        """
        return self.getRecord("NSTEP", time_series, None, block)

    def getCurrentStep(self, time_series=False):
        """Get the current number of integration steps.

           Parameters
           ----------

           time_series : bool
               Whether to return a list of time series records.

           Returns
           -------

           step : int
               The current number of integration steps.
        """
        return self.getStep(time_series, block=False)

    def getBondEnergy(self, time_series=False, block="AUTO"):
        """Get the bond energy.

           Parameters
           ----------

           time_series : bool
               Whether to return a list of time series records.

           block : bool
               Whether to block until the process has finished running.

           Returns
           -------

           energy : :class:`Energy <BioSimSpace.Types.Energy>`
              The bond energy.
        """
        return self.getRecord("BOND", time_series, _Units.Energy.kcal_per_mol, block)

    def getCurrentBondEnergy(self, time_series=False):
        """Get the current bond energy.

           Parameters
           ----------

           time_series : bool
               Whether to return a list of time series records.

           Returns
           -------

           energy : :class:`Energy <BioSimSpace.Types.Energy>`
              The bond energy.
        """
        return self.getBondEnergy(time_series, block=False)

    def getAngleEnergy(self, time_series=False, block="AUTO"):
        """Get the angle energy.

           Parameters
           ----------

           time_series : bool
               Whether to return a list of time series records.

           block : bool
               Whether to block until the process has finished running.

           Returns
           -------

           energy : :class:`Energy <BioSimSpace.Types.Energy>`
              The angle energy.
        """
        return self.getRecord("ANGLE", time_series, _Units.Energy.kcal_per_mol, block)

    def getCurrentAngleEnergy(self, time_series=False):
        """Get the current angle energy.

           Parameters
           ----------

           time_series : bool
               Whether to return a list of time series records.

           Returns
           -------

           energy : :class:`Energy <BioSimSpace.Types.Energy>`
              The angle energy.
        """
        return self.getAngleEnergy(time_series, block=False)

    def getDihedralEnergy(self, time_series=False, block="AUTO"):
        """Get the dihedral energy.

           Parameters
           ----------

           time_series : bool
               Whether to return a list of time series records.

           block : bool
               Whether to block until the process has finished running.

           Returns
           -------

           energy : :class:`Energy <BioSimSpace.Types.Energy>`
              The dihedral energy.
        """
        return self.getRecord("DIHED", time_series, _Units.Energy.kcal_per_mol, block)

    def getCurrentDihedralEnergy(self, time_series=False):
        """Get the current dihedral energy.

           Parameters
           ----------

           time_series : bool
               Whether to return a list of time series records.

           Returns
           -------

           energy : :class:`Energy <BioSimSpace.Types.Energy>`
              The dihedral energy.
        """
        return self.getDihedralEnergy(time_series, block=False)

    def getElectrostaticEnergy(self, time_series=False, block="AUTO"):
        """Get the electrostatic energy.

           Parameters
           ----------

           time_series : bool
               Whether to return a list of time series records.

           block : bool
               Whether to block until the process has finished running.

           Returns
           -------

           energy : :class:`Energy <BioSimSpace.Types.Energy>`
              The electrostatic energy.
        """
        return self.getRecord("EELECT", time_series, _Units.Energy.kcal_per_mol, block)

    def getCurrentElectrostaticEnergy(self, time_series=False):
        """Get the current dihedral energy.

           Parameters
           ----------

           time_series : bool
               Whether to return a list of time series records.

           Returns
           -------

           energy : :class:`Energy <BioSimSpace.Types.Energy>`
              The electrostatic energy.
        """
        return self.getElectrostaticEnergy(time_series, block=False)

    def getElectrostaticEnergy14(self, time_series=False, block="AUTO"):
        """Get the electrostatic energy between atoms 1 and 4.

           Parameters
           ----------

           time_series : bool
               Whether to return a list of time series records.

           block : bool
               Whether to block until the process has finished running.

           Returns
           -------

           energy : :class:`Energy <BioSimSpace.Types.Energy>`
              The electrostatic energy between atoms 1 and 4.
        """
        return self.getRecord("1-4 EEL", time_series, _Units.Energy.kcal_per_mol, block)

    def getCurrentElectrostaticEnergy14(self, time_series=False):
        """Get the current electrostatic energy between atoms 1 and 4.

           Parameters
           ----------

           time_series : bool
               Whether to return a list of time series records.

           Returns
           -------

           energy : :class:`Energy <BioSimSpace.Types.Energy>`
              The electrostatic energy between atoms 1 and 4.
        """
        return self.getElectrostaticEnergy14(time_series, block=False)

    def getVanDerWaalsEnergy(self, time_series=False, block="AUTO"):
        """Get the Van der Vaals energy.

           Parameters
           ----------

           time_series : bool
               Whether to return a list of time series records.

           block : bool
               Whether to block until the process has finished running.

           Returns
           -------

           energy : :class:`Energy <BioSimSpace.Types.Energy>`
              The Van der Vaals energy.
        """
        return self.getRecord("VDWAALS", time_series, _Units.Energy.kcal_per_mol, block)

    def getCurrentVanDerWaalsEnergy(self, time_series=False):
        """Get the current Van der Vaals energy.

           Parameters
           ----------

           time_series : bool
               Whether to return a list of time series records.

           Returns
           -------

           energy : :class:`Energy <BioSimSpace.Types.Energy>`
              The Van der Vaals energy.
        """
        return self.getVanDerWaalsEnergy(time_series, block=False)

    def getHydrogenBondEnergy(self, time_series=False, block="AUTO"):
        """Get the hydrogen bond energy.

           Parameters
           ----------

           time_series : bool
               Whether to return a list of time series records.

           block : bool
               Whether to block until the process has finished running.

           Returns
           -------

           energy : :class:`Energy <BioSimSpace.Types.Energy>`
              The hydrogen bond energy.
        """
        return self.getRecord("EHBOND", time_series, _Units.Energy.kcal_per_mol, block)

    def getCurrentHydrogenBondEnergy(self, time_series=False):
        """Get the current hydrogen bond energy.

           Parameters
           ----------

           time_series : bool
               Whether to return a list of time series records.

           Returns
           -------

           energy : :class:`Energy <BioSimSpace.Types.Energy>`
              The hydrogen bond energy.
        """
        return self.getHydrogenBondEnergy(time_series, block=False)

    def getRestraintEnergy(self, time_series=False, block="AUTO"):
        """Get the restraint energy.

           Parameters
           ----------

           time_series : bool
               Whether to return a list of time series records.

           block : bool
               Whether to block until the process has finished running.

           Returns
           -------

           energy : :class:`Energy <BioSimSpace.Types.Energy>`
              The restraint energy.
        """
        return self.getRecord("RESTRAINT", time_series, _Units.Energy.kcal_per_mol, block)

    def getCurrentRestraintEnergy(self, time_series=False):
        """Get the current restraint energy.

           Parameters
           ----------

           time_series : bool
               Whether to return a list of time series records.

           block : bool
               Whether to block until the process has finished running.

           Returns
           -------

           energy : :class:`Energy <BioSimSpace.Types.Energy>`
              The restraint energy.
        """
        return self.getRestraintEnergy(time_series, block=False)

    def getPotentialEnergy(self, time_series=False, block="AUTO"):
        """Get the potential energy.

           Parameters
           ----------

           time_series : bool
               Whether to return a list of time series records.

           block : bool
               Whether to block until the process has finished running.

           Returns
           -------

           energy : :class:`Energy <BioSimSpace.Types.Energy>`
              The potential energy.
        """
        return self.getRecord("EPTOT", time_series, _Units.Energy.kcal_per_mol, block)

    def getCurrentPotentialEnergy(self, time_series=False):
        """Get the current potential energy.

           Parameters
           ----------

           time_series : bool
               Whether to return a list of time series records.

           Returns
           -------

           energy : :class:`Energy <BioSimSpace.Types.Energy>`
              The potential energy.
        """
        return self.getPotentialEnergy(time_series, block=False)

    def getKineticEnergy(self, time_series=False, block="AUTO"):
        """Get the kinetic energy.

           Parameters
           ----------

           time_series : bool
               Whether to return a list of time series records.

           block : bool
               Whether to block until the process has finished running.

           Returns
           -------

           energy : :class:`Energy <BioSimSpace.Types.Energy>`
              The kinetic energy.
        """
        return self.getRecord("EKTOT", time_series, _Units.Energy.kcal_per_mol, block)

    def getCurrentKineticEnergy(self, time_series=False):
        """Get the current kinetic energy.

           Parameters
           ----------

           time_series : bool
               Whether to return a list of time series records.

           Returns
           -------

           energy : :class:`Energy <BioSimSpace.Types.Energy>`
              The kinetic energy.
        """
        return self.getKineticEnergy(time_series, block=False)

    def getNonBondedEnergy14(self, time_series=False, block="AUTO"):
        """Get the non-bonded energy between atoms 1 and 4.

           Parameters
           ----------

           time_series : bool
               Whether to return a list of time series records.

           block : bool
               Whether to block until the process has finished running.

           Returns
           -------

           energy : :class:`Energy <BioSimSpace.Types.Energy>`
              The non-bonded energy between atoms 1 and 4.
        """
        return self.getRecord("1-4 NB", time_series, _Units.Energy.kcal_per_mol, block)

    def getCurrentNonBondedEnergy14(self, time_series=False):
        """Get the current non-bonded energy between atoms 1 and 4.

           Parameters
           ----------

           time_series : bool
               Whether to return a list of time series records.

           Returns
           -------

           energy : :class:`Energy <BioSimSpace.Types.Energy>`
              The non-bonded energy between atoms 1 and 4.
        """
        return self.getNonBondedEnergy14(time_series, block=False)

    def getTotalEnergy(self, time_series=False, block="AUTO"):
        """Get the total energy.

           Parameters
           ----------

           time_series : bool
               Whether to return a list of time series records.

           block : bool
               Whether to block until the process has finished running.

           Returns
           -------

           energy : :class:`Energy <BioSimSpace.Types.Energy>`
              The total energy.
        """
        if isinstance(self._protocol, _Protocol.Minimisation):
            return self.getRecord("ENERGY", time_series, _Units.Energy.kcal_per_mol, block)
        else:
            return self.getRecord("ETOT", time_series, _Units.Energy.kcal_per_mol, block)

    def getCurrentTotalEnergy(self, time_series=False):
        """Get the current total energy.

           Parameters
           ----------

           time_series : bool
               Whether to return a list of time series records.

           Returns
           -------

           energy : :class:`Energy <BioSimSpace.Types.Energy>`
              The total energy.
        """
        return self.getTotalEnergy(time_series, block=False)

    def getCentreOfMassKineticEnergy(self, time_series=False, block="AUTO"):
        """Get the kinetic energy of the centre of mass in translation.

           Parameters
           ----------

           time_series : bool
               Whether to return a list of time series records.

           block : bool
               Whether to block until the process has finished running.

           Returns
           -------

           energy : :class:`Energy <BioSimSpace.Types.Energy>`
              The centre of mass kinetic energy.
        """
        return self.getRecord("EKCMT", time_series, _Units.Energy.kcal_per_mol, block)

    def getCurrentCentreOfMassKineticEnergy(self, time_series=False):
        """Get the current kinetic energy of the centre of mass in translation.

           Parameters
           ----------

           time_series : bool
               Whether to return a list of time series records.

           Returns
           -------

           energy : :class:`Energy <BioSimSpace.Types.Energy>`
              The centre of mass kinetic energy.
        """
        return self.getCentreOfMassKineticEnergy(time_series, block=False)

    def getVirial(self, time_series=False, block="AUTO"):
        """Get the virial.

           Parameters
           ----------

           time_series : bool
               Whether to return a list of time series records.

           block : bool
               Whether to block until the process has finished running.

           Returns
           -------

           virial : float
              The virial.
        """
        return self.getRecord("VIRIAL", time_series, block)

    def getCurrentVirial(self, time_series=False):
        """Get the current virial.

           Parameters
           ----------

           time_series : bool
               Whether to return a list of time series records.

           Returns
           -------

           virial : float
              The virial.
        """
        return self.getVirial(time_series, block=False)

    def getTemperature(self, time_series=False, block="AUTO"):
        """Get the temperature.

           Parameters
           ----------

           time_series : bool
               Whether to return a list of time series records.

           block : bool
               Whether to block until the process has finished running.

           Returns
           -------

           temperature : :class:`Temperature <BioSimSpace.Types.Temperature>`
              The temperature.
        """
        return self.getRecord("TEMP(K)", time_series, _Units.Temperature.kelvin, block)

    def getCurrentTemperature(self, time_series=False):
        """Get the current temperature.

           Parameters
           ----------

           time_series : bool
               Whether to return a list of time series records.

           Returns
           -------

           temperature : :class:`Temperature <BioSimSpace.Types.Temperature>`
              The temperature.
        """
        return self.getTemperature(time_series, block=False)

    def getPressure(self, time_series=False, block="AUTO"):
        """Get the pressure.

           Parameters
           ----------

           time_series : bool
               Whether to return a list of time series records.

           block : bool
               Whether to block until the process has finished running.

           Returns
           -------

           pressure : :class:`Pressure <BioSimSpace.Types.Pressure>`
              The pressure.
        """
        return self.getRecord("PRESS", time_series, _Units.Pressure.bar, block)

    def getCurrentPressure(self, time_series=False):
        """Get the current pressure.

           Parameters
           ----------

           time_series : bool
               Whether to return a list of time series records.

           Returns
           -------

           pressure : :class:`Pressure <BioSimSpace.Types.Pressure>`
              The pressure.
        """
        return self.getPressure(time_series, block=False)

    def getVolume(self, time_series=False, block="AUTO"):
        """Get the volume.

           Parameters
           ----------

           time_series : bool
               Whether to return a list of time series records.

           block : bool
               Whether to block until the process has finished running.

           Returns
           -------

           volume : :class:`Volume <BioSimSpace.Types.Volume>`
              The volume.
        """
        return self.getRecord("VOLUME", time_series, _Units.Volume.angstrom3, block)

    def getCurrentVolume(self, time_series=False):
        """Get the current volume.

           Parameters
           ----------

           time_series : bool
               Whether to return a list of time series records.

           Returns
           -------

           volume : :class:`Volume <BioSimSpace.Types.Volume>`
              The volume.
        """
        return self.getVolume(time_series, block=False)

    def getDensity(self, time_series=False, block="AUTO"):
        """Get the density.

           Parameters
           ----------

           time_series : bool
               Whether to return a list of time series records.

           block : bool
               Whether to block until the process has finished running.

           Returns
           -------

           density : float
              The density.
        """
        return self.getRecord("DENSITY", time_series, block)

    def getCurrentDensity(self, time_series=False):
        """Get the current density.

           Parameters
           ----------

           time_series : bool
               Whether to return a list of time series records.

           Returns
           -------

           density : float
              The density.
        """
        return self.getDensity(time_series, block=False)

    def _update_energy_dict(self):
        """Read the energy info file and update the dictionary."""

        # Return if the file doesn't exist, e.g. it could have been deleted.
        if not _os.path.isfile(self._nrg_file):
            return

        # Flag that this isn't a header line.
        is_header = False

        # Open the file for reading.
        with open(self._nrg_file, "r") as file:

            # Loop over all of the lines.
            for line in file:

                # Skip empty lines and summary reports.
                if len(line) > 0 and line[0] != "|":

                    # The output format is different for minimisation protocols.
                    if isinstance(self._protocol, _Protocol.Minimisation):

                        # No equals sign in the line.
                        if "=" not in line:

                            # Split the line using whitespace.
                            data = line.upper().split()

                            # If we find a header, jump to the top of the loop.
                            if len(data) > 0:
                                if data[0] == "NSTEP":
                                    is_header = True
                                    continue

                        # Process the header record.
                        if is_header:

                            # Split the line using whitespace.
                            data = line.upper().split()

                            # The file hasn't been updated.
                            if "NSTEP" in self._stdout_dict and data[0] == self._stdout_dict["NSTEP"][-1]:
                                return

                            else:
                                # Add the timestep and energy records to the dictionary.
                                self._stdout_dict["NSTEP"] = data[0]
                                self._stdout_dict["ENERGY"] = data[1]

                                # Turn off the header flag now that the data has been recorded.
                                is_header = False

                    # All other protocols have output that is formatted as RECORD = VALUE.

                    # Use a regex search to split the line into record names and values.
                    records = _re.findall(r"(\d*\-*\d*\s*[A-Z]+\(*[A-Z]*\)*)\s*=\s*(\-*\d+\.?\d*)", line.upper())

                    # Append each record to the dictionary.
                    for key, value in records:

                        # Strip whitespace from the record key.
                        key = key.strip()

                        # The file hasn't been updated.
                        if key == "NSTEP":
                            if "NSTEP" in self._stdout_dict and value == self._stdout_dict["NSTEP"][-1]:
                                return
                            else:
                                self._stdout_dict[key] = value
                        else:
                            self._stdout_dict[key] = value

    def kill(self):
        """Kill the running process."""

        # Stop and join the watchdog observer.
        if self._watcher is not None:
            self._watcher._observer.stop()
            self._watcher._observer.join()

        # Kill the process.
        if not self._process is None and self._process.isRunning():
            self._process.kill()

    def wait(self, max_time=None):
        """Wait for the process to finish.

           Parameters
           ----------

           max_time: :class:`Time <BioSimSpace.Types.Time>`, int, float
               The maximum time to wait (in minutes).
        """

        # The process isn't running.
        if not self.isRunning():
            return

        if max_time is not None:
            # Convert int to float.
            if type(max_time) is int:
                max_time = float(max_time)

            # BioSimSpace.Types.Time
            if isinstance(max_time, _Type):
                max_time = max_time.minutes().magnitude()

            # Float.
            elif isinstance(max_time, float):
                if max_time <= 0:
                    raise ValueError("'max_time' cannot be negative!")

            else:
                raise TypeError("'max_time' must be of type 'BioSimSpace.Types.Time' or 'float'.")

        # Loop until the process is finished.
        # For some reason we can't use Sire.Base.Process.wait() since it
        # doesn't work properly with the background threads used for the
        # watchdog observer.
        while self._process.isRunning():
            _time.sleep(1)

            # The maximum run time has been exceeded, kill the job.
            if max_time is not None:
                if self.runTime().magnitude() > max_time:
                    self.kill()
                    return

        # Stop and join the watchdog observer.
        self._watcher._observer.stop()
        self._watcher._observer.join()

    def _get_stdout_record(self, key, time_series=False, unit=None):
        """Helper function to get a stdout record from the dictionary.

           Parameters
           ----------

           key : str
               The record key.

           time_series : bool
               Whether to return a time series of records.

           unit : :class:`Type <BioSimSpace.Types._type.Type>`
               The unit to convert the record to.

           Returns
           -------

           record :
               The matching stdout record.
        """

        # No data!
        if len(self._stdout_dict) == 0:
            return None

        if not isinstance(time_series, bool):
            _warnings.warn("Non-boolean time-series flag. Defaulting to False!")
            time_series = False

        # Validate the unit.
        if unit is not None:
            if not isinstance(unit, _Type):
                raise TypeError("'unit' must be of type 'BioSimSpace.Types'")

        # Return the list of dictionary values.
        if time_series:
            try:
                if key == "NSTEP":
                    return [int(x) for x in self._stdout_dict[key]]
                else:
                    if unit is None:
                        return [float(x) for x in self._stdout_dict[key]]
                    else:
                        return [(float(x) * unit)._default_unit() for x in self._stdout_dict[key]]

            except KeyError:
                return None

        # Return the most recent dictionary value.
        else:
            try:
                if key == "NSTEP":
                    return int(self._stdout_dict[key][-1])
                else:
                    if unit is None:
                        return float(self._stdout_dict[key][-1])
                    else:
                        return (float(self._stdout_dict[key][-1]) * unit)._default_unit()

            except KeyError:
                return None<|MERGE_RESOLUTION|>--- conflicted
+++ resolved
@@ -502,35 +502,27 @@
 
             # Create a copy of the existing system object.
             old_system = self._system.copy()
-<<<<<<< HEAD
-            # old_system._updateCoordinatesAndVelocities(new_system,
-            #                                            self._property_map,
-            #                                            self._property_map)
+            
             if isinstance(self._protocol, _Protocol._FreeEnergyMixin):
                 # Read the coordinates into the squashed system.
                 old_system_squashed = _squash(old_system)
-                old_system_squashed._updateCoordinates(new_system,
-                                                       self._property_map,
-                                                       self._property_map)
-=======
-
-            # Udpate the coordinates and velocities and return a mapping between
-            # the molecule indices in the two systems.
-            sire_system, mapping = _SireIO.updateCoordinatesAndVelocities(
-                    old_system._sire_object,
-                    new_system._sire_object,
-                    self._mapping,
-                    is_lambda1,
-                    self._property_map,
-                    self._property_map)
-
-            # Update the underlying Sire object.
-            old_system._sire_object = sire_system
-
-            # Store the mapping between the MolIdx in both systems so we don't
-            # need to recompute it next time.
-            self._mapping = mapping
->>>>>>> 1a606e31
+
+                # Udpate the coordinates and velocities and return a mapping between
+                # the molecule indices in the two systems.
+                sire_system, mapping = _SireIO.updateCoordinatesAndVelocities(
+                        old_system_squashed._sire_object,
+                        new_system._sire_object,
+                        self._mapping,
+                        is_lambda1,
+                        self._property_map,
+                        self._property_map)
+
+                # Update the underlying Sire object.
+                old_system_squashed._sire_object = sire_system
+
+                # Store the mapping between the MolIdx in both systems so we don't
+                # need to recompute it next time.
+                self._mapping = mapping
 
                 # Even though the two molecules should have the same coordinates, they might be PBC wrapped differently.
                 # Here we take the first common core atom and translate the second molecule.
