######################################################################
# BioSimSpace: Making biomolecular simulation a breeze!
#
# Copyright: 2017-2022
#
# Authors: Lester Hedges <lester.hedges@gmail.com>
#
# BioSimSpace is free software: you can redistribute it and/or modify
# it under the terms of the GNU General Public License as published by
# the Free Software Foundation, either version 2 of the License, or
# (at your option) any later version.
#
# BioSimSpace is distributed in the hope that it will be useful,
# but WITHOUT ANY WARRANTY; without even the implied warranty of
# MERCHANTABILITY or FITNESS FOR A PARTICULAR PURPOSE. See the
# GNU General Public License for more details.
#
# You should have received a copy of the GNU General Public License
# along with BioSimSpace. If not, see <http://www.gnu.org/licenses/>.
#####################################################################

"""
Functionality for running simulations using AMBER.
"""

__author__ = "Lester Hedges"
__email__ = "lester.hedges@gmail.com"

__all__ = ["Amber"]

from BioSimSpace._Utils import _try_import, _have_imported

_watchdog = _try_import("watchdog")

if _have_imported(_watchdog):
    from watchdog.events import PatternMatchingEventHandler as _PatternMatchingEventHandler
    from watchdog.observers import Observer as _Observer
else:
    _PatternMatchingEventHandler = _watchdog
    _Observer = _watchdog

import os as _os
import re as _re
import shutil as _shutil
import time as _time
import shutil as _shutil
import timeit as _timeit
import warnings as _warnings

from Sire import Base as _SireBase
from Sire import IO as _SireIO
from Sire import Mol as _SireMol

from BioSimSpace import _amber_home, _isVerbose
from BioSimSpace.Align._merge import _squash
from BioSimSpace._Exceptions import IncompatibleError as _IncompatibleError
from BioSimSpace._Exceptions import MissingSoftwareError as _MissingSoftwareError
from BioSimSpace._SireWrappers import Molecule as _Molecule
from BioSimSpace._SireWrappers import System as _System
from BioSimSpace.Types._type import Type as _Type

from BioSimSpace import Protocol as _Protocol
from BioSimSpace import Trajectory as _Trajectory
from BioSimSpace import Units as _Units
from BioSimSpace import _Utils

from . import _process

from ._plumed import Plumed as _Plumed

class _Watcher:
    """A class to watch for changes to the AMBER energy info file. An event handler
       is used trigger updates to the energy dictionary each time the file is modified.
    """
    def __init__(self, proc):
        """Constructor.

           Parameters
           ----------

           proc : :class:`Process.Amber <BioSimSpace.Process.Amber>`
               The Amber Process object.
        """

        self._process = proc
        self._observer = _Observer()

    def start(self):
        """Start the file watcher."""

        # Setup the event handler and observer.
        event_handler = _Handler(self._process)
        self._observer.schedule(event_handler, self._process._work_dir)
        self._observer.daemon = True
        self._observer.start()

if _have_imported(_watchdog):
    class _Handler(_PatternMatchingEventHandler):
        """An event handler to trigger updates to the energy dictionary each time
           the log file is changed.
        """

        def __init__(self, proc):
            """Constructor.

               Parameters
               ----------

               proc : :class:`Process.Amber <BioSimSpace.Process.Amber>`
                   The Amber Process object.
            """
            self._process = proc

            super(_Handler, self).__init__(case_sensitive=False,
                                           ignore_directories=True,
                                           ignore_patterns=[],
                                           patterns=["*.nrg"])

        def on_any_event(self, event):
            """Update the dictionary when the file is modified.

               Parameters
               ----------

               event : str
                   The file system event.
            """

            # N.B.
            #
            # Since the watchdog package is cross-platform it doesn't support
            # detection of "close-write" operations, so multiple "modified" events
            # can be triggered while the log file is being written. As such, we
            # check whether the file has been updated by seeing if the NSTEP record
            # is different to the most recent entry in the dictionary.
            # So far, no issues have been found with processing partially written
            # files, i.e. duplicate or missing records.

            if event.event_type == "modified":
                # If this is the first time the file has been modified since the
                # process started, then wipe the dictionary and flag that the file
                # is now being watched.
                if not self._process._is_watching:
                    self._process._stdout_dict = _process._MultiDict()
                    self._process._is_watching = True

                # Make sure the file exists.
                if _os.path.isfile(self._process._nrg_file):
                    # Now update the dictionary with any new records.
                    self._process._update_energy_dict()
else:
    _Handler = _watchdog

class Amber(_process.Process):
    """A class for running simulations using AMBER."""

    def __init__(self, system, protocol, exe=None, name="amber",
            work_dir=None, seed=None, extra_options=None, extra_lines=None,
            property_map={}):
        """Constructor.

           Parameters
           ----------

           system : :class:`System <BioSimSpace._SireWrappers.System>`
               The molecular system.

           protocol : :class:`Protocol <BioSimSpace.Protocol>`
               The protocol for the AMBER process.

           exe : str
               The full path to the AMBER executable.

           name : str
               The name of the process.

           work_dir :
               The working directory for the process.

           seed : int
               A random number seed.

           extra_options : dict
               A dictionary containing extra options. Overrides the ones generated from the protocol.

           extra_lines : list
               A list of extra lines to be put at the end of the script.

           property_map : dict
               A dictionary that maps system "properties" to their user defined
               values. This allows the user to refer to properties with their
               own naming scheme, e.g. { "charge" : "my-charge" }
        """

        # Call the base class constructor.
        super().__init__(system, protocol, name, work_dir, seed, extra_options, extra_lines,
                         property_map)

        # Set the package name.
        self._package_name = "AMBER"

        # This process can generate trajectory data.
        self._has_trajectory = True

        # If the path to the executable wasn't specified, then search
        # for it in $PATH. For now, we'll just search for 'sander', which
        # is available free as part of AmberTools. In future, we will
        # look for all possible executables in order of preference: pmemd.cuda,
        # pmemd, sander, etc., as well as their variants, e.g. pmemd.MPI.
        if exe is None:
            # Search AMBERHOME, if set.
            if _amber_home is not None:
                exe = "%s/bin/sander" % _amber_home
                if _os.path.isfile(exe):
                    self._exe = exe
                else:
                    raise _MissingSoftwareError("'BioSimSpace.Process.Amber' is not supported. "
                                                "Please install AMBER (http://ambermd.org).")
        else:
            # Make sure executable exists.
            if _os.path.isfile(exe):
                self._exe = exe
            else:
                raise IOError("AMBER executable doesn't exist: '%s'" % exe)

        # Initialise the energy dictionary and header.
        self._stdout_dict = _process._MultiDict()

        # Create the name of the energy output file and wipe the
        # contents of any existing file.
        self._nrg_file = "%s/%s.nrg" % (self._work_dir, name)
        open(self._nrg_file, "w").close()

        # Initialise the energy watcher.
        self._watcher = None
        self._is_watching = False

        # The names of the input files.
        self._rst_file = "%s/%s.rst7" % (self._work_dir, name)
        self._top_file = "%s/%s.prm7" % (self._work_dir, name)

        # The name of the trajectory file.
        self._traj_file = "%s/%s.nc" % (self._work_dir, name)

        # Set the path for the AMBER configuration file.
        self._config_file = "%s/%s.cfg" % (self._work_dir, name)

        # Create the list of input files.
        self._input_files = [self._config_file, self._rst_file, self._top_file]

        # Now set up the working directory for the process.
        self._setup()

    def _setup(self):
        """Setup the input files and working directory ready for simulation."""

        # Create the input files...

        # Create a copy of the system.
        system = self._system.copy()

        # Convert the water model topology so that it matches the AMBER naming convention.
        system._set_water_topology("AMBER", self._property_map)

        # Check for perturbable molecules and convert to the chosen end state.
        if isinstance(self._protocol, _Protocol._FreeEnergyMixin):
            # Represent the perturbed system in an AMBER-friendly format.
            system = _squash(system)
        else:
            system = self._checkPerturbable(system)

        # RST file (coordinates).
        try:
            rst = _SireIO.AmberRst7(system._sire_object, self._property_map)
            rst.writeToFile(self._rst_file)
        except Exception as e:
            msg = "Failed to write system to 'RST7' format."
            if _isVerbose():
                raise IOError(msg) from e
            else:
                raise IOError(msg) from None

        # PRM file (topology).
        try:
            prm = _SireIO.AmberPrm(system._sire_object, self._property_map)
            prm.writeToFile(self._top_file)

        except Exception as e:
            msg = "Failed to write system to 'PRM7' format."
            if _isVerbose():
                raise IOError(msg) from e
            else:
                raise IOError(msg) from None

        # Generate the AMBER configuration file.
        # Skip if the user has passed a custom config.
        if isinstance(self._protocol, _Protocol.Custom):
            self.setConfig(self._protocol.getConfig())
        else:
            self._generate_config()
        self.writeConfig(self._config_file)

        # Generate the dictionary of command-line arguments.
        self._generate_args()

        # Return the list of input files.
        return self._input_files

    def _generate_config(self):
        """Generate AMBER configuration file strings."""

        # Clear the existing configuration list.
        self._config = []

        config_options = {}
        if not isinstance(self._protocol, (_Protocol.Minimisation, _Protocol.Equilibration, _Protocol.Steering,
                                           _Protocol.Metadynamics, _Protocol.Production)):
            raise _IncompatibleError("Unsupported protocol: '%s'" % self._protocol.__class__.__name__)

        if not isinstance(self._protocol, _Protocol.Minimisation):
            # Set the random number seed.
            if self._is_seeded:
                seed = self._seed
            else:
                seed = -1
            config_options["ig"] = seed

<<<<<<< HEAD
        if isinstance(self._protocol, _Protocol.Metadynamics):
            config_options["plumed"] = 1
            config_options["plumedfile"] = "plumed.dat"
=======
            # Convert the timestep to picoseconds.
            timestep = self._protocol.getTimeStep().picoseconds().value()

            self.addToConfig("Equilibration.")
            self.addToConfig(" &cntrl")
            self.addToConfig("  ig=%d," % seed)                 # Random number seed.
            self.addToConfig("  ntx=1,")                        # Only read coordinates from file.
            self.addToConfig("  ntxo=1,")                       # Output coordinates in ASCII.
            self.addToConfig("  ntpr=%d," % report_interval)    # Interval between reporting energies.
            self.addToConfig("  ntwr=%d," % restart_interval)   # Interval between saving restart files.
            self.addToConfig("  ntwx=%d," % restart_interval)   # Trajectory sampling frequency.
            self.addToConfig("  irest=0,")                      # Don't restart.
            self.addToConfig("  dt=%.3f," % timestep)           # Time step.
            self.addToConfig("  nstlim=%d," % steps)            # Number of integration steps.
            self.addToConfig("  ntc=2,")                        # Enable SHAKE.
            self.addToConfig("  ntf=2,")                        # Don't calculate forces for constrained bonds.
            self.addToConfig("  ntt=3,")                        # Langevin dynamics.
            self.addToConfig("  gamma_ln=2,")                   # Collision frequency (ps).
            if not has_box or not self._has_water:
                self.addToConfig("  ntb=0,")                    # No periodic box.
                self.addToConfig("  cut=999.,")                 # Non-bonded cut-off.
                if is_pmemd:
                    self.addToConfig("  igb=6,")                # Use vacuum generalised Born model.
            else:
                self.addToConfig("  cut=8.0,")                  # Non-bonded cut-off.

            # Constant pressure control.
            if self._protocol.getPressure() is not None:
                # Don't use barostat for vacuum simulations.
                if has_box and self._has_water:
                    self.addToConfig("  ntp=1,")                # Isotropic pressure scaling.
                    self.addToConfig("  pres0=%.5f,"            # Pressure in bar.
                        % self._protocol.getPressure().bar().value())
                else:
                    _warnings.warn("Cannot use a barostat for a vacuum or non-periodic simulation")

            # Restrain the backbone.
            restraint = self._protocol.getRestraint()
            if restraint is not None:
                # Get the indices of the atoms that are restrained.
                if isinstance(restraint, str):
                    atom_idxs = self._system.getRestraintAtoms(restraint)
                else:
                    atom_idxs = restraint

                # Don't add restraints if there are no atoms to restrain.
                if len(atom_idxs) > 0:
                    # Generate the restraint mask based on atom indices.
                    restraint_mask = self._create_restraint_mask(atom_idxs)

                    # The restraintmask cannot be more than 256 characters.
                    if len(restraint_mask) > 256:

                        # AMBER has a limit on the length of the restraintmask
                        # so it's easy to overflow if we are matching by index
                        # on a large protein. As such, handle "backbone" and
                        # "heavy" restraints using a non-interoperable name mask.
                        if isinstance(restraint, str):
                            if restraint == "backbone":
                                restraint_mask = "@CA,C,O,N"
                            elif restraint == "heavy":
                                restraint_mask = "!:WAT & !@H"
                            elif restraint == "all":
                                restraint_mask = "!:WAT"

                        # We can't do anything about a custom restraint, since we don't
                        # know anything about the atoms.
                        else:
                            raise ValueError("AMBER atom 'restraintmask' exceeds 256 character limit!")

                    # Get the force constant value. The default is the same
                    # units as AMBER, i.e. kcal_per_mol/angstrom**2
                    force_constant = self._protocol.getForceConstant().value()

                    self.addToConfig( "  ntr=1,")
                    self.addToConfig(f"  restraint_wt={force_constant},")
                    self.addToConfig(f"  restraintmask='{restraint_mask}',")

            # Heating/cooling protocol.
            if not self._protocol.isConstantTemp():
                self.addToConfig("  tempi=%.2f," % self._protocol.getStartTemperature().kelvin().value())
                self.addToConfig("  temp0=%.2f," % self._protocol.getEndTemperature().kelvin().value())
                self.addToConfig("  nmropt=1,")
                self.addToConfig(" /")
                self.addToConfig("&wt TYPE='TEMP0', istep1=0, istep2=%d, value1=%.2f, value2=%.2f /"
                    % (steps, self._protocol.getStartTemperature().kelvin().value(),
                       self._protocol.getEndTemperature().kelvin().value()))
                self.addToConfig("&wt TYPE='END' /")

            # Constant temperature equilibration.
            else:
                self.addToConfig("  temp0=%.2f," % self._protocol.getStartTemperature().kelvin().value())
                self.addToConfig(" /")

        # Add configuration variables for a production simulation.
        elif isinstance(self._protocol, _Protocol.Production):

            # Work out the number of integration steps.
            steps = _math.ceil(self._protocol.getRunTime() / self._protocol.getTimeStep())

            # Get the report and restart intervals.
            report_interval = self._protocol.getReportInterval()
            restart_interval = self._protocol.getRestartInterval()

            # Cap the intervals at the total number of steps.
            if report_interval > steps:
                report_interval = steps
            if restart_interval > steps:
                restart_interval = steps

            # Set the random number seed.
            if self._seed is None:
                seed = -1
            else:
                seed = self._seed

            # Convert the timestep to picoseconds.
            timestep = self._protocol.getTimeStep().picoseconds().value()

            self.addToConfig("Production.")
            self.addToConfig(" &cntrl")
            self.addToConfig("  ig=%d," % seed)                 # Random number seed.
            if self._protocol.isRestart():
                self.addToConfig("  ntx=5,")                    # Read coordinates and velocities.
            else:
                self.addToConfig("  ntx=1,")                    # Only read coordinates.
            self.addToConfig("  ntxo=1,")                       # Output coordinates in ASCII.
            self.addToConfig("  ntpr=%d," % report_interval)    # Interval between reporting energies.
            self.addToConfig("  ntwr=%d," % restart_interval)   # Interval between saving restart files.
            self.addToConfig("  ntwx=%d," % restart_interval)   # Trajectory sampling frequency.
            if self._protocol.isRestart():
                self.addToConfig("  irest=1,")                  # Restart using previous velocities.
            else:
                self.addToConfig("  irest=0,")                  # Don't restart.
            self.addToConfig("  dt=%.3f," % timestep)           # Time step.
            self.addToConfig("  nstlim=%d," % steps)            # Number of integration steps.
            self.addToConfig("  ntc=2,")                        # Enable SHAKE.
            self.addToConfig("  ntf=2,")                        # Don't calculate forces for constrained bonds.
            self.addToConfig("  ntt=3,")                        # Langevin dynamics.
            self.addToConfig("  gamma_ln=2,")                   # Collision frequency (ps).
            if not has_box or not self._has_water:
                self.addToConfig("  ntb=0,")                    # No periodic box.
                self.addToConfig("  cut=999.,")                 # Non-bonded cut-off.
                if is_pmemd:
                    self.addToConfig("  igb=6,")                # Use vacuum generalised Born model.
            else:
                self.addToConfig("  cut=8.0,")                  # Non-bonded cut-off.
            if not self._protocol.isRestart():
                self.addToConfig("  tempi=%.2f,"                # Initial temperature.
                    % self._protocol.getTemperature().kelvin().value())
            self.addToConfig("  temp0=%.2f,"                    # Target temperature.
                % self._protocol.getTemperature().kelvin().value())

            # Constant pressure control.
            if self._protocol.getPressure() is not None:
                # Don't use barostat for vacuum simulations.
                if has_box and self._has_water:
                    self.addToConfig("  ntp=1,")                # Isotropic pressure scaling.
                    self.addToConfig("  pres0=%.5f,"            # Pressure in bar.
                        % self._protocol.getPressure().bar().value())
                else:
                    _warnings.warn("Cannot use a barostat for a vacuum or non-periodic simulation")

            self.addToConfig(" /")

        # Add configuration variables for a metadynamics simulation.
        elif isinstance(self._protocol, _Protocol.Metadynamics):

            # Work out the number of integration steps.
            steps = _math.ceil(self._protocol.getRunTime() / self._protocol.getTimeStep())

            # Get the report and restart intervals.
            report_interval = self._protocol.getReportInterval()
            restart_interval = self._protocol.getRestartInterval()

            # Cap the intervals at the total number of steps.
            if report_interval > steps:
                report_interval = steps
            if restart_interval > steps:
                restart_interval = steps

            # Set the random number seed.
            if self._seed is None:
                seed = -1
            else:
                seed = self._seed

            # Convert the timestep to picoseconds.
            timestep = self._protocol.getTimeStep().picoseconds().value()

            self.addToConfig("Production.")
            self.addToConfig(" &cntrl")
            self.addToConfig("  ig=%d," % seed)                 # Random number seed.
            self.addToConfig("  ntx=1,")                        # Only read coordinates.
            self.addToConfig("  ntxo=1,")                       # Output coordinates in ASCII.
            self.addToConfig("  ntpr=%d," % report_interval)    # Interval between reporting energies.
            self.addToConfig("  ntwr=%d," % restart_interval)   # Interval between saving restart files.
            self.addToConfig("  ntwx=%d," % restart_interval)   # Trajectory sampling frequency.
            self.addToConfig("  irest=0,")                      # Don't restart.
            self.addToConfig("  dt=%.3f," % timestep)           # Time step.
            self.addToConfig("  nstlim=%d," % steps)            # Number of integration steps.
            self.addToConfig("  ntc=2,")                        # Enable SHAKE.
            self.addToConfig("  ntf=2,")                        # Don't calculate forces for constrained bonds.
            self.addToConfig("  ntt=3,")                        # Langevin dynamics.
            self.addToConfig("  gamma_ln=2,")                   # Collision frequency (ps).
            if not has_box or not self._has_water:
                self.addToConfig("  ntb=0,")                    # No periodic box.
                self.addToConfig("  cut=999.,")                 # Non-bonded cut-off.
                if is_pmemd:
                    self.addToConfig("  igb=6,")                # Use vacuum generalised Born model.
            else:
                self.addToConfig("  cut=8.0,")                  # Non-bonded cut-off.
            self.addToConfig("  tempi=%.2f,"                    # Initial temperature.
                % self._protocol.getTemperature().kelvin().value())
            self.addToConfig("  temp0=%.2f,"                    # Target temperature.
                % self._protocol.getTemperature().kelvin().value())

            # Constant pressure control.
            if self._protocol.getPressure() is not None:
                # Don't use barostat for vacuum simulations.
                if has_box and self._has_water:
                    self.addToConfig("  ntp=1,")                # Isotropic pressure scaling.
                    self.addToConfig("  pres0=%.5f,"            # Pressure in bar.
                        % self._protocol.getPressure().bar().value())
                else:
                    _warnings.warn("Cannot use a barostat for a vacuum or non-periodic simulation")

            # Activate PLUMED and locate the plumed.dat file.
            self.addToConfig("  plumed=1,")
            self.addToConfig("  plumedfile='plumed.dat',")

            self.addToConfig(" /")
>>>>>>> 30168d8f

            # Create the PLUMED input file and copy auxiliary files to the working directory.
            self._plumed = _Plumed(self._work_dir)
            plumed_config, auxiliary_files = self._plumed.createConfig(self._system,
                                                                       self._protocol,
                                                                       self._property_map)
            self._setPlumedConfig(plumed_config)
            if auxiliary_files is not None:
                for file in auxiliary_files:
                    file_name = _os.path.basename(file)
                    _shutil.copyfile(file, self._work_dir + f"/{file_name}")
            self._input_files.append(self._plumed_config_file)

            # Expose the PLUMED specific member functions.
            setattr(self, "getPlumedConfig", self._getPlumedConfig)
            setattr(self, "getPlumedConfigFile", self._getPlumedConfigFile)
            setattr(self, "setPlumedConfig", self._setPlumedConfig)
            setattr(self, "getFreeEnergy", self._getFreeEnergy)
            setattr(self, "getCollectiveVariable", self._getCollectiveVariable)
            setattr(self, "sampleConfigurations", self._sampleConfigurations)
            setattr(self, "getTime", self._getTime)

        elif isinstance(self._protocol, _Protocol.Steering):
            config_options["plumed"] = 1
            config_options["plumedfile"] = "plumed.dat"

            # Work out the number of integration steps.
            steps = _math.ceil(self._protocol.getRunTime() / self._protocol.getTimeStep())

            # Get the report and restart intervals.
            report_interval = self._protocol.getReportInterval()
            restart_interval = self._protocol.getRestartInterval()

            # Cap the intervals at the total number of steps.
            if report_interval > steps:
                report_interval = steps
            if restart_interval > steps:
                restart_interval = steps

            # Set the random number seed.
            if self._seed is None:
                seed = -1
            else:
                seed = self._seed

            # Convert the timestep to picoseconds.
            timestep = self._protocol.getTimeStep().picoseconds().value()

            self.addToConfig("Production.")
            self.addToConfig(" &cntrl")
            self.addToConfig("  ig=%d," % seed)                 # Random number seed.
            self.addToConfig("  ntx=1,")                        # Only read coordinates.
            self.addToConfig("  ntxo=1,")                       # Output coordinates in ASCII.
            self.addToConfig("  ntpr=%d," % report_interval)    # Interval between reporting energies.
            self.addToConfig("  ntwr=%d," % restart_interval)   # Interval between saving restart files.
            self.addToConfig("  ntwx=%d," % restart_interval)   # Trajectory sampling frequency.
            self.addToConfig("  irest=0,")                      # Don't restart.
            self.addToConfig("  dt=%.3f," % timestep)           # Time step.
            self.addToConfig("  nstlim=%d," % steps)            # Number of integration steps.
            self.addToConfig("  ntc=2,")                        # Enable SHAKE.
            self.addToConfig("  ntf=2,")                        # Don't calculate forces for constrained bonds.
            self.addToConfig("  ntt=3,")                        # Langevin dynamics.
            self.addToConfig("  gamma_ln=2,")                   # Collision frequency (ps).
            if not has_box or not self._has_water:
                self.addToConfig("  ntb=0,")                    # No periodic box.
                self.addToConfig("  cut=999.,")                 # Non-bonded cut-off.
                if is_pmemd:
                    self.addToConfig("  igb=6,")                # Use vacuum generalised Born model.
            else:
                self.addToConfig("  cut=8.0,")                  # Non-bonded cut-off.
            self.addToConfig("  tempi=%.2f,"                    # Initial temperature.
                % self._protocol.getTemperature().kelvin().value())
            self.addToConfig("  temp0=%.2f,"                    # Target temperature.
                % self._protocol.getTemperature().kelvin().value())

            # Constant pressure control.
            if self._protocol.getPressure() is not None:
                # Don't use barostat for vacuum simulations.
                if has_box and self._has_water:
                    self.addToConfig("  ntp=1,")                # Isotropic pressure scaling.
                    self.addToConfig("  pres0=%.5f,"            # Pressure in bar.
                        % self._protocol.getPressure().bar().value())
                else:
                    _warnings.warn("Cannot use a barostat for a vacuum or non-periodic simulation")

            # Activate PLUMED and locate the plumed.dat file.
            self.addToConfig("  plumed=1,")
            self.addToConfig("  plumedfile='plumed.dat',")

            self.addToConfig(" /")

            # Create the PLUMED input file and copy auxiliary files to the working directory.
            self._plumed = _Plumed(self._work_dir)
            plumed_config, auxiliary_files = self._plumed.createConfig(self._system,
                                                                       self._protocol,
                                                                       self._property_map)
            self._setPlumedConfig(plumed_config)
            if auxiliary_files is not None:
                for file in auxiliary_files:
                    file_name = _os.path.basename(file)
                    _shutil.copyfile(file, self._work_dir + f"/{file_name}")
            self._input_files.append(self._plumed_config_file)

            # Expose the PLUMED specific member functions.
            setattr(self, "getPlumedConfig", self._getPlumedConfig)
            setattr(self, "getPlumedConfigFile", self._getPlumedConfigFile)
            setattr(self, "setPlumedConfig", self._setPlumedConfig)
            setattr(self, "getCollectiveVariable", self._getCollectiveVariable)
            setattr(self, "getTime", self._getTime)

        # Set the configuration.
        config = _Protocol.ConfigFactory(self._system, self._protocol)
        self.addToConfig(config.generateAmberConfig(extra_options={**config_options, **self._extra_options},
                                                    extra_lines=self._extra_lines))

        # Flag that this isn't a custom protocol.
        self._protocol._setCustomised(False)

    def _generate_args(self):
        """Generate the dictionary of command-line arguments."""

        # Clear the existing arguments.
        self.clearArgs()

        # Add the default arguments.
        self.setArg("-O", True)                             # Overwrite.
        self.setArg("-i", "%s.cfg"   % self._name)          # Input file.
        self.setArg("-p", "%s.prm7"  % self._name)          # Topology file.
        self.setArg("-c", "%s.rst7"  % self._name)          # Coordinate file.
        self.setArg("-o", "%s.out"   % self._name)          # Redirect stdout to file.
        self.setArg("-r", "%s.crd"   % self._name)          # Restart file.
        self.setArg("-inf", "%s.nrg" % self._name)          # Energy info file.

        # Skip if the user has passed a custom protocol.
        if not isinstance(self._protocol, _Protocol.Custom):

            # Append a reference file if this a restrained equilibration.
            if isinstance(self._protocol, _Protocol.Equilibration):
                if self._protocol.getRestraint() is not None:
                    self.setArg("-ref", "%s.rst7" % self._name)

            # Append a trajectory file if this anything other than a minimisation.
            if not isinstance(self._protocol, _Protocol.Minimisation):
                self.setArg("-x", "%s.nc" % self._name)

    def start(self):
        """Start the AMBER process.

           Returns
           -------

           process : :class:`Process.Amber <BioSimSpace.Process.Amber>`
               The process object.
        """

        # The process is currently queued.
        if self.isQueued():
            return

        # Process is already running.
        if self._process is not None:
            if self._process.isRunning():
                return

        # Reset the watcher.
        self._is_watching = False

        # Run the process in the working directory.
        with _Utils.cd(self._work_dir):

            # Create the arguments string list.
            args = self.getArgStringList()

            # Write the command-line process to a README.txt file.
            with open("README.txt", "w") as file:

                # Set the command-line string.
                self._command = "%s " % self._exe + self.getArgString()

                # Write the command to file.
                file.write("# AMBER was run with the following command:\n")
                file.write("%s\n" % self._command)

            # Start the timer.
            self._timer = _timeit.default_timer()

            # Start the simulation. Pass a null string for the stdout file
            # since we've explicitly redirected AMBER output to file since
            # pmemd doesn't write to standard output.
            self._process = _SireBase.Process.run(self._exe, args,
                "", "%s.err"  % self._name)

        # Watch the energy info file for changes.
        self._watcher = _Watcher(self)
        self._watcher.start()

        return self

    def getSystem(self, block="AUTO"):
        """Get the latest molecular system.

           Parameters
           ----------

           block : bool
               Whether to block until the process has finished running.

           Returns
           -------

           system : :class:`System <BioSimSpace._SireWrappers.System>`
               The latest molecular system.
        """

        # Wait for the process to finish.
        if block is True:
            self.wait()
        elif block == "AUTO" and self._is_blocked:
            self.wait()

        # Warn the user if the process has exited with an error.
        if self.isError():
            _warnings.warn("The process exited with an error!")

        # Create the name of the restart CRD file.
        restart = "%s/%s.crd" % (self._work_dir, self._name)

        # Check that the file exists.
        if _os.path.isfile(restart):
            # Do we need to get coordinates for the lambda=1 state.
            if "is_lambda1" in self._property_map:
                is_lambda1 = True
            else:
                is_lambda1 = False

            # Create a new molecular system from the restart file.
            new_system = _System(_SireIO.MoleculeParser.read([restart, self._top_file], self._property_map))

            # Create a copy of the existing system object.
            old_system = self._system.copy()
            
            if isinstance(self._protocol, _Protocol._FreeEnergyMixin):
                # Read the coordinates into the squashed system.
                old_system_squashed = _squash(old_system)

                # Udpate the coordinates and velocities and return a mapping between
                # the molecule indices in the two systems.
                sire_system, mapping = _SireIO.updateCoordinatesAndVelocities(
                        old_system_squashed._sire_object,
                        new_system._sire_object,
                        self._mapping,
                        is_lambda1,
                        self._property_map,
                        self._property_map)

                # Update the underlying Sire object.
                old_system_squashed._sire_object = sire_system

                # Store the mapping between the MolIdx in both systems so we don't
                # need to recompute it next time.
                self._mapping = mapping

                # Even though the two molecules should have the same coordinates, they might be PBC wrapped differently.
                # Here we take the first common core atom and translate the second molecule.
                pertmol_idx, pertmol = next((i, molecule) for i, molecule in enumerate(old_system.getMolecules())
                                            if molecule._is_perturbable)
                pertatom_idx0, pertatom_idx1 = 0, 0
                for i, atom in enumerate(pertmol.getAtoms()):
                    is_dummy0 = "du" in atom._sire_object.property("ambertype0")
                    is_dummy1 = "du" in atom._sire_object.property("ambertype1")
                    if not is_dummy0 and not is_dummy1:
                        break
                    pertatom_idx0 += not is_dummy0
                    pertatom_idx1 += not is_dummy1
                old_system_squashed_pertatom0 = old_system_squashed[pertmol_idx].getAtoms()[pertatom_idx0]
                old_system_squashed_pertatom1 = old_system_squashed[pertmol_idx + 1].getAtoms()[pertatom_idx1]
                pertatom_coords0 = old_system_squashed_pertatom0._sire_object.property("coordinates")
                pertatom_coords1 = old_system_squashed_pertatom1._sire_object.property("coordinates")
                translation_vec = pertatom_coords1 - pertatom_coords0

                # Update the velocities.
                update_velocities = True
                for idx in range(0, old_system_squashed.nMolecules()):
                    # Extract the molecules from each system.
                    mol0 = old_system_squashed._sire_object.molecule(_SireMol.MolIdx(idx))
                    mol1 = new_system._sire_object.molecule(_SireMol.MolIdx(idx))

                    try:
                        # Update the velocities.
                        mol0 = mol0.edit().setProperty("velocity", mol1.property("velocity")).molecule().commit()
                    except:
                        # There are actually no velocities.
                        update_velocities = False
                        break

                    # Update the molecule.
                    old_system_squashed._sire_object.update(mol0)

                # Convert the squashed system coordinates into merged system coordinates.
                mol_idx = 0
                molecules = []
                for i, molecule in enumerate(old_system.getMolecules()):
                    if not molecule._is_perturbable:
                        # Just copy the molecule.
                        molecules.append(old_system_squashed[mol_idx].copy())
                        mol_idx += 1
                    else:
                        # Extract the non-dummy atom coordinates and velocities from the squashed system.
                        idx0, idx1 = 0, 0
                        editor = molecule._sire_object.edit()
                        for j in range(0, molecule._sire_object.nAtoms()):
                            atom = editor.atom(_SireMol.AtomIdx(j))
                            coordinates = None
                            velocities = None
                            if "du" not in atom.property("ambertype0"):
                                new_atom = old_system_squashed[mol_idx].getAtoms()[idx0]
                                coordinates = new_atom._sire_object.property("coordinates")
                                if update_velocities:
                                    velocities = new_atom._sire_object.property("velocity")
                                idx0 += 1
                            if "du" not in atom.property("ambertype1"):
                                new_atom = old_system_squashed[mol_idx + 1].getAtoms()[idx1]
                                if coordinates is None:
                                    coordinates = new_atom._sire_object.property("coordinates") - translation_vec
                                if update_velocities and velocities is None:
                                    velocities = new_atom._sire_object.property("velocity")
                                idx1 += 1

                            # Set the properties
                            if velocities:
                                atom.setProperty("velocity0", velocities)
                                atom.setProperty("velocity1", velocities)
                            atom.setProperty("coordinates0", coordinates)
                            editor = atom.setProperty("coordinates1", coordinates).molecule()
                        molecule._sire_object = editor.commit()
                        molecules.append(molecule)
                        mol_idx += 2
                old_system = _System(molecules)
            else:
                # Update the coordinates and velocities and return a mapping between
                # the molecule indices in the two systems.
                sire_system, mapping = _SireIO.updateCoordinatesAndVelocities(
                        old_system._sire_object,
                        new_system._sire_object,
                        self._mapping,
                        is_lambda1,
                        self._property_map,
                        self._property_map)

                # Update the underlying Sire object.
                old_system._sire_object = sire_system

                # Store the mapping between the MolIdx in both systems so we don't
                # need to recompute it next time.
                self._mapping = mapping
            # Update the box information in the original system.
            if "space" in new_system._sire_object.propertyKeys():
                box = new_system._sire_object.property("space")
                old_system._sire_object.setProperty(self._property_map.get("space", "space"), box)

            return old_system

        else:
            return None

    def getCurrentSystem(self):
        """Get the latest molecular system.

           Returns
           -------

           system : :class:`System <BioSimSpace._SireWrappers.System>`
               The latest molecular system.
        """
        return self.getSystem(block=False)

    def getTrajectory(self, block="AUTO"):
        """Return a trajectory object.

           Parameters
           ----------

           block : bool
               Whether to block until the process has finished running.

           Returns
           -------

           trajectory : :class:`Trajectory <BioSimSpace.Trajectory.Trajectory>`
               The latest trajectory object.
        """

        # Wait for the process to finish.
        if block is True:
            self.wait()
        elif block == "AUTO" and self._is_blocked:
            self.wait()

        # Warn the user if the process has exited with an error.
        if self.isError():
            _warnings.warn("The process exited with an error!")

        try:
            return _Trajectory.Trajectory(process=self)

        except:
            return None

    def getFrame(self, index):
        """Return a specific trajectory frame.

           Parameters
           ----------

           index : int
               The index of the frame.

           Returns
           -------

           frame : :class:`System <BioSimSpace._SireWrappers.System>`
               The System object of the corresponding frame.
        """

        if not type(index) is int:
            raise TypeError("'index' must be of type 'int'")

        max_index = int((self._protocol.getRunTime() / self._protocol.getTimeStep())
                  / self._protocol.getRestartInterval())

        if index < 0 or index > max_index:
            raise ValueError(f"'index' must be in range [0, {max_index}].")

        try:
            # Do we need to get coordinates for the lambda=1 state.
            if "is_lambda1" in self._property_map:
                is_lambda1 = True
            else:
                is_lambda1 = False

            # Get the latest trajectory frame.
            new_system =  _Trajectory.getFrame(self._traj_file,
                                               self._top_file,
                                               index)

            # Create a copy of the existing system object.
            old_system = self._system.copy()

            # Update the coordinates and velocities and return a mapping between
            # the molecule indices in the two systems.
            sire_system, mapping = _SireIO.updateCoordinatesAndVelocities(
                    old_system._sire_object,
                    new_system._sire_object,
                    self._mapping,
                    is_lambda1,
                    self._property_map,
                    self._property_map)

            # Update the underlying Sire object.
            old_system._sire_object = sire_system

            # Store the mapping between the MolIdx in both systems so we don't
            # need to recompute it next time.
            self._mapping = mapping

            # Update the box information in the original system.
            if "space" in new_system._sire_object.propertyKeys():
                box = new_system._sire_object.property("space")
                old_system._sire_object.setProperty(self._property_map.get("space", "space"), box)

            return old_system

        except:
            return None

    def getRecord(self, record, time_series=False, unit=None, block="AUTO"):
        """Get a record from the stdout dictionary.

           Parameters
           ----------

           record : str
               The record key.

           time_series : bool
               Whether to return a list of time series records.

           unit : :class:`Unit <BioSimSpace.Units>`
               The unit to convert the record to.

           block : bool
               Whether to block until the process has finished running.

           Returns
           -------

           record : :class:`Type <BioSimSpace.Types>`
               The matching record.
        """

        # Wait for the process to finish.
        if block is True:
            self.wait()
        elif block == "AUTO" and self._is_blocked:
            self.wait()

        # Warn the user if the process has exited with an error.
        if self.isError():
            _warnings.warn("The process exited with an error!")

        return self._get_stdout_record(record.strip().upper(), time_series, unit)

    def getCurrentRecord(self, record, time_series=False, unit=None):
        """Get a current record from the stdout dictionary.

           Parameters
           ----------

           record : str
               The record key.

           time_series : bool
               Whether to return a list of time series records.

           unit : :class:`Unit <BioSimSpace.Units>`
               The unit to convert the record to.

           Returns
           -------

           record : :class:`Type <BioSimSpace.Types>`
               The matching record.
        """

        # Warn the user if the process has exited with an error.
        if self.isError():
            _warnings.warn("The process exited with an error!")

        return self._get_stdout_record(record.strip().upper(), time_series, unit)

    def getRecords(self, block="AUTO"):
        """Return the dictionary of stdout time-series records.

           Parameters
           ----------

           block : bool
               Whether to block until the process has finished running.

           Returns
           -------

           records : :class:`MultiDict <BioSimSpace.Process._process._MultiDict>`
              The dictionary of time-series records.
        """

        # Wait for the process to finish.
        if block is True:
            self.wait()
        elif block == "AUTO" and self._is_blocked:
            self.wait()

        # Warn the user if the process has exited with an error.
        if self.isError():
            _warnings.warn("The process exited with an error!")

        return self._stdout_dict.copy()

    def getCurrentRecords(self):
        """Return the current dictionary of stdout time-series records.

           Returns
           -------

           records : :class:`MultiDict <BioSimSpace.Process._process._MultiDict>`
              The dictionary of time-series records.
        """
        return self.getRecords(block=False)

    def getTime(self, time_series=False, block="AUTO"):
        """Get the simulation time.

           Parameters
           ----------

           time_series : bool
               Whether to return a list of time series records.

           block : bool
               Whether to block until the process has finished running.

           Returns
           -------

           time : :class:`Time <BioSimSpace.Types.Time>`
               The current simulation time in nanoseconds.
        """

        # No time records for minimisation protocols.
        if isinstance(self._protocol, _Protocol.Minimisation):
            return None

        # Get the list of time steps.
        time_steps = self.getRecord("TIME(PS)", time_series, None, block)

        # Convert from picoseconds to nanoseconds.
        if time_steps is not None:
            if time_series:
                return [(x * _Units.Time.picosecond)._to_default_unit() for x in time_steps]
            else:
                return (time_steps * _Units.Time.picosecond)._to_default_unit()

    def getCurrentTime(self, time_series=False):
        """Get the current simulation time.

           Parameters
           ----------

           time_series : bool
               Whether to return a list of time series records.

           Returns
           -------

           time : :class:`Time <BioSimSpace.Types.Time>`
               The current simulation time in nanoseconds.
        """
        return self.getTime(time_series, block=False)

    def getStep(self, time_series=False, block="AUTO"):
        """Get the number of integration steps.

           Parameters
           ----------

           time_series : bool
               Whether to return a list of time series records.

           block : bool
               Whether to block until the process has finished running.

           Returns
           -------

           step : int
               The current number of integration steps.
        """
        return self.getRecord("NSTEP", time_series, None, block)

    def getCurrentStep(self, time_series=False):
        """Get the current number of integration steps.

           Parameters
           ----------

           time_series : bool
               Whether to return a list of time series records.

           Returns
           -------

           step : int
               The current number of integration steps.
        """
        return self.getStep(time_series, block=False)

    def getBondEnergy(self, time_series=False, block="AUTO"):
        """Get the bond energy.

           Parameters
           ----------

           time_series : bool
               Whether to return a list of time series records.

           block : bool
               Whether to block until the process has finished running.

           Returns
           -------

           energy : :class:`Energy <BioSimSpace.Types.Energy>`
              The bond energy.
        """
        return self.getRecord("BOND", time_series, _Units.Energy.kcal_per_mol, block)

    def getCurrentBondEnergy(self, time_series=False):
        """Get the current bond energy.

           Parameters
           ----------

           time_series : bool
               Whether to return a list of time series records.

           Returns
           -------

           energy : :class:`Energy <BioSimSpace.Types.Energy>`
              The bond energy.
        """
        return self.getBondEnergy(time_series, block=False)

    def getAngleEnergy(self, time_series=False, block="AUTO"):
        """Get the angle energy.

           Parameters
           ----------

           time_series : bool
               Whether to return a list of time series records.

           block : bool
               Whether to block until the process has finished running.

           Returns
           -------

           energy : :class:`Energy <BioSimSpace.Types.Energy>`
              The angle energy.
        """
        return self.getRecord("ANGLE", time_series, _Units.Energy.kcal_per_mol, block)

    def getCurrentAngleEnergy(self, time_series=False):
        """Get the current angle energy.

           Parameters
           ----------

           time_series : bool
               Whether to return a list of time series records.

           Returns
           -------

           energy : :class:`Energy <BioSimSpace.Types.Energy>`
              The angle energy.
        """
        return self.getAngleEnergy(time_series, block=False)

    def getDihedralEnergy(self, time_series=False, block="AUTO"):
        """Get the dihedral energy.

           Parameters
           ----------

           time_series : bool
               Whether to return a list of time series records.

           block : bool
               Whether to block until the process has finished running.

           Returns
           -------

           energy : :class:`Energy <BioSimSpace.Types.Energy>`
              The dihedral energy.
        """
        return self.getRecord("DIHED", time_series, _Units.Energy.kcal_per_mol, block)

    def getCurrentDihedralEnergy(self, time_series=False):
        """Get the current dihedral energy.

           Parameters
           ----------

           time_series : bool
               Whether to return a list of time series records.

           Returns
           -------

           energy : :class:`Energy <BioSimSpace.Types.Energy>`
              The dihedral energy.
        """
        return self.getDihedralEnergy(time_series, block=False)

    def getElectrostaticEnergy(self, time_series=False, block="AUTO"):
        """Get the electrostatic energy.

           Parameters
           ----------

           time_series : bool
               Whether to return a list of time series records.

           block : bool
               Whether to block until the process has finished running.

           Returns
           -------

           energy : :class:`Energy <BioSimSpace.Types.Energy>`
              The electrostatic energy.
        """
        return self.getRecord("EELECT", time_series, _Units.Energy.kcal_per_mol, block)

    def getCurrentElectrostaticEnergy(self, time_series=False):
        """Get the current dihedral energy.

           Parameters
           ----------

           time_series : bool
               Whether to return a list of time series records.

           Returns
           -------

           energy : :class:`Energy <BioSimSpace.Types.Energy>`
              The electrostatic energy.
        """
        return self.getElectrostaticEnergy(time_series, block=False)

    def getElectrostaticEnergy14(self, time_series=False, block="AUTO"):
        """Get the electrostatic energy between atoms 1 and 4.

           Parameters
           ----------

           time_series : bool
               Whether to return a list of time series records.

           block : bool
               Whether to block until the process has finished running.

           Returns
           -------

           energy : :class:`Energy <BioSimSpace.Types.Energy>`
              The electrostatic energy between atoms 1 and 4.
        """
        return self.getRecord("1-4 EEL", time_series, _Units.Energy.kcal_per_mol, block)

    def getCurrentElectrostaticEnergy14(self, time_series=False):
        """Get the current electrostatic energy between atoms 1 and 4.

           Parameters
           ----------

           time_series : bool
               Whether to return a list of time series records.

           Returns
           -------

           energy : :class:`Energy <BioSimSpace.Types.Energy>`
              The electrostatic energy between atoms 1 and 4.
        """
        return self.getElectrostaticEnergy14(time_series, block=False)

    def getVanDerWaalsEnergy(self, time_series=False, block="AUTO"):
        """Get the Van der Vaals energy.

           Parameters
           ----------

           time_series : bool
               Whether to return a list of time series records.

           block : bool
               Whether to block until the process has finished running.

           Returns
           -------

           energy : :class:`Energy <BioSimSpace.Types.Energy>`
              The Van der Vaals energy.
        """
        return self.getRecord("VDWAALS", time_series, _Units.Energy.kcal_per_mol, block)

    def getCurrentVanDerWaalsEnergy(self, time_series=False):
        """Get the current Van der Vaals energy.

           Parameters
           ----------

           time_series : bool
               Whether to return a list of time series records.

           Returns
           -------

           energy : :class:`Energy <BioSimSpace.Types.Energy>`
              The Van der Vaals energy.
        """
        return self.getVanDerWaalsEnergy(time_series, block=False)

    def getHydrogenBondEnergy(self, time_series=False, block="AUTO"):
        """Get the hydrogen bond energy.

           Parameters
           ----------

           time_series : bool
               Whether to return a list of time series records.

           block : bool
               Whether to block until the process has finished running.

           Returns
           -------

           energy : :class:`Energy <BioSimSpace.Types.Energy>`
              The hydrogen bond energy.
        """
        return self.getRecord("EHBOND", time_series, _Units.Energy.kcal_per_mol, block)

    def getCurrentHydrogenBondEnergy(self, time_series=False):
        """Get the current hydrogen bond energy.

           Parameters
           ----------

           time_series : bool
               Whether to return a list of time series records.

           Returns
           -------

           energy : :class:`Energy <BioSimSpace.Types.Energy>`
              The hydrogen bond energy.
        """
        return self.getHydrogenBondEnergy(time_series, block=False)

    def getRestraintEnergy(self, time_series=False, block="AUTO"):
        """Get the restraint energy.

           Parameters
           ----------

           time_series : bool
               Whether to return a list of time series records.

           block : bool
               Whether to block until the process has finished running.

           Returns
           -------

           energy : :class:`Energy <BioSimSpace.Types.Energy>`
              The restraint energy.
        """
        return self.getRecord("RESTRAINT", time_series, _Units.Energy.kcal_per_mol, block)

    def getCurrentRestraintEnergy(self, time_series=False):
        """Get the current restraint energy.

           Parameters
           ----------

           time_series : bool
               Whether to return a list of time series records.

           block : bool
               Whether to block until the process has finished running.

           Returns
           -------

           energy : :class:`Energy <BioSimSpace.Types.Energy>`
              The restraint energy.
        """
        return self.getRestraintEnergy(time_series, block=False)

    def getPotentialEnergy(self, time_series=False, block="AUTO"):
        """Get the potential energy.

           Parameters
           ----------

           time_series : bool
               Whether to return a list of time series records.

           block : bool
               Whether to block until the process has finished running.

           Returns
           -------

           energy : :class:`Energy <BioSimSpace.Types.Energy>`
              The potential energy.
        """
        return self.getRecord("EPTOT", time_series, _Units.Energy.kcal_per_mol, block)

    def getCurrentPotentialEnergy(self, time_series=False):
        """Get the current potential energy.

           Parameters
           ----------

           time_series : bool
               Whether to return a list of time series records.

           Returns
           -------

           energy : :class:`Energy <BioSimSpace.Types.Energy>`
              The potential energy.
        """
        return self.getPotentialEnergy(time_series, block=False)

    def getKineticEnergy(self, time_series=False, block="AUTO"):
        """Get the kinetic energy.

           Parameters
           ----------

           time_series : bool
               Whether to return a list of time series records.

           block : bool
               Whether to block until the process has finished running.

           Returns
           -------

           energy : :class:`Energy <BioSimSpace.Types.Energy>`
              The kinetic energy.
        """
        return self.getRecord("EKTOT", time_series, _Units.Energy.kcal_per_mol, block)

    def getCurrentKineticEnergy(self, time_series=False):
        """Get the current kinetic energy.

           Parameters
           ----------

           time_series : bool
               Whether to return a list of time series records.

           Returns
           -------

           energy : :class:`Energy <BioSimSpace.Types.Energy>`
              The kinetic energy.
        """
        return self.getKineticEnergy(time_series, block=False)

    def getNonBondedEnergy14(self, time_series=False, block="AUTO"):
        """Get the non-bonded energy between atoms 1 and 4.

           Parameters
           ----------

           time_series : bool
               Whether to return a list of time series records.

           block : bool
               Whether to block until the process has finished running.

           Returns
           -------

           energy : :class:`Energy <BioSimSpace.Types.Energy>`
              The non-bonded energy between atoms 1 and 4.
        """
        return self.getRecord("1-4 NB", time_series, _Units.Energy.kcal_per_mol, block)

    def getCurrentNonBondedEnergy14(self, time_series=False):
        """Get the current non-bonded energy between atoms 1 and 4.

           Parameters
           ----------

           time_series : bool
               Whether to return a list of time series records.

           Returns
           -------

           energy : :class:`Energy <BioSimSpace.Types.Energy>`
              The non-bonded energy between atoms 1 and 4.
        """
        return self.getNonBondedEnergy14(time_series, block=False)

    def getTotalEnergy(self, time_series=False, block="AUTO"):
        """Get the total energy.

           Parameters
           ----------

           time_series : bool
               Whether to return a list of time series records.

           block : bool
               Whether to block until the process has finished running.

           Returns
           -------

           energy : :class:`Energy <BioSimSpace.Types.Energy>`
              The total energy.
        """
        if isinstance(self._protocol, _Protocol.Minimisation):
            return self.getRecord("ENERGY", time_series, _Units.Energy.kcal_per_mol, block)
        else:
            return self.getRecord("ETOT", time_series, _Units.Energy.kcal_per_mol, block)

    def getCurrentTotalEnergy(self, time_series=False):
        """Get the current total energy.

           Parameters
           ----------

           time_series : bool
               Whether to return a list of time series records.

           Returns
           -------

           energy : :class:`Energy <BioSimSpace.Types.Energy>`
              The total energy.
        """
        return self.getTotalEnergy(time_series, block=False)

    def getCentreOfMassKineticEnergy(self, time_series=False, block="AUTO"):
        """Get the kinetic energy of the centre of mass in translation.

           Parameters
           ----------

           time_series : bool
               Whether to return a list of time series records.

           block : bool
               Whether to block until the process has finished running.

           Returns
           -------

           energy : :class:`Energy <BioSimSpace.Types.Energy>`
              The centre of mass kinetic energy.
        """
        return self.getRecord("EKCMT", time_series, _Units.Energy.kcal_per_mol, block)

    def getCurrentCentreOfMassKineticEnergy(self, time_series=False):
        """Get the current kinetic energy of the centre of mass in translation.

           Parameters
           ----------

           time_series : bool
               Whether to return a list of time series records.

           Returns
           -------

           energy : :class:`Energy <BioSimSpace.Types.Energy>`
              The centre of mass kinetic energy.
        """
        return self.getCentreOfMassKineticEnergy(time_series, block=False)

    def getVirial(self, time_series=False, block="AUTO"):
        """Get the virial.

           Parameters
           ----------

           time_series : bool
               Whether to return a list of time series records.

           block : bool
               Whether to block until the process has finished running.

           Returns
           -------

           virial : float
              The virial.
        """
        return self.getRecord("VIRIAL", time_series, block)

    def getCurrentVirial(self, time_series=False):
        """Get the current virial.

           Parameters
           ----------

           time_series : bool
               Whether to return a list of time series records.

           Returns
           -------

           virial : float
              The virial.
        """
        return self.getVirial(time_series, block=False)

    def getTemperature(self, time_series=False, block="AUTO"):
        """Get the temperature.

           Parameters
           ----------

           time_series : bool
               Whether to return a list of time series records.

           block : bool
               Whether to block until the process has finished running.

           Returns
           -------

           temperature : :class:`Temperature <BioSimSpace.Types.Temperature>`
              The temperature.
        """
        return self.getRecord("TEMP(K)", time_series, _Units.Temperature.kelvin, block)

    def getCurrentTemperature(self, time_series=False):
        """Get the current temperature.

           Parameters
           ----------

           time_series : bool
               Whether to return a list of time series records.

           Returns
           -------

           temperature : :class:`Temperature <BioSimSpace.Types.Temperature>`
              The temperature.
        """
        return self.getTemperature(time_series, block=False)

    def getPressure(self, time_series=False, block="AUTO"):
        """Get the pressure.

           Parameters
           ----------

           time_series : bool
               Whether to return a list of time series records.

           block : bool
               Whether to block until the process has finished running.

           Returns
           -------

           pressure : :class:`Pressure <BioSimSpace.Types.Pressure>`
              The pressure.
        """
        return self.getRecord("PRESS", time_series, _Units.Pressure.bar, block)

    def getCurrentPressure(self, time_series=False):
        """Get the current pressure.

           Parameters
           ----------

           time_series : bool
               Whether to return a list of time series records.

           Returns
           -------

           pressure : :class:`Pressure <BioSimSpace.Types.Pressure>`
              The pressure.
        """
        return self.getPressure(time_series, block=False)

    def getVolume(self, time_series=False, block="AUTO"):
        """Get the volume.

           Parameters
           ----------

           time_series : bool
               Whether to return a list of time series records.

           block : bool
               Whether to block until the process has finished running.

           Returns
           -------

           volume : :class:`Volume <BioSimSpace.Types.Volume>`
              The volume.
        """
        return self.getRecord("VOLUME", time_series, _Units.Volume.angstrom3, block)

    def getCurrentVolume(self, time_series=False):
        """Get the current volume.

           Parameters
           ----------

           time_series : bool
               Whether to return a list of time series records.

           Returns
           -------

           volume : :class:`Volume <BioSimSpace.Types.Volume>`
              The volume.
        """
        return self.getVolume(time_series, block=False)

    def getDensity(self, time_series=False, block="AUTO"):
        """Get the density.

           Parameters
           ----------

           time_series : bool
               Whether to return a list of time series records.

           block : bool
               Whether to block until the process has finished running.

           Returns
           -------

           density : float
              The density.
        """
        return self.getRecord("DENSITY", time_series, block)

    def getCurrentDensity(self, time_series=False):
        """Get the current density.

           Parameters
           ----------

           time_series : bool
               Whether to return a list of time series records.

           Returns
           -------

           density : float
              The density.
        """
        return self.getDensity(time_series, block=False)

    def _update_energy_dict(self):
        """Read the energy info file and update the dictionary."""

        # Return if the file doesn't exist, e.g. it could have been deleted.
        if not _os.path.isfile(self._nrg_file):
            return

        # Flag that this isn't a header line.
        is_header = False

        # Open the file for reading.
        with open(self._nrg_file, "r") as file:

            # Loop over all of the lines.
            for line in file:

                # Skip empty lines and summary reports.
                if len(line) > 0 and line[0] != "|":

                    # The output format is different for minimisation protocols.
                    if isinstance(self._protocol, _Protocol.Minimisation):

                        # No equals sign in the line.
                        if "=" not in line:

                            # Split the line using whitespace.
                            data = line.upper().split()

                            # If we find a header, jump to the top of the loop.
                            if len(data) > 0:
                                if data[0] == "NSTEP":
                                    is_header = True
                                    continue

                        # Process the header record.
                        if is_header:

                            # Split the line using whitespace.
                            data = line.upper().split()

                            # The file hasn't been updated.
                            if "NSTEP" in self._stdout_dict and data[0] == self._stdout_dict["NSTEP"][-1]:
                                return

                            else:
                                # Add the timestep and energy records to the dictionary.
                                self._stdout_dict["NSTEP"] = data[0]
                                self._stdout_dict["ENERGY"] = data[1]

                                # Turn off the header flag now that the data has been recorded.
                                is_header = False

                    # All other protocols have output that is formatted as RECORD = VALUE.

                    # Use a regex search to split the line into record names and values.
                    records = _re.findall(r"(\d*\-*\d*\s*[A-Z]+\(*[A-Z]*\)*)\s*=\s*(\-*\d+\.?\d*)", line.upper())

                    # Append each record to the dictionary.
                    for key, value in records:

                        # Strip whitespace from the record key.
                        key = key.strip()

                        # The file hasn't been updated.
                        if key == "NSTEP":
                            if "NSTEP" in self._stdout_dict and value == self._stdout_dict["NSTEP"][-1]:
                                return
                            else:
                                self._stdout_dict[key] = value
                        else:
                            self._stdout_dict[key] = value

    def kill(self):
        """Kill the running process."""

        # Stop and join the watchdog observer.
        if self._watcher is not None:
            self._watcher._observer.stop()
            self._watcher._observer.join()

        # Kill the process.
        if not self._process is None and self._process.isRunning():
            self._process.kill()

    def wait(self, max_time=None):
        """Wait for the process to finish.

           Parameters
           ----------

           max_time: :class:`Time <BioSimSpace.Types.Time>`, int, float
               The maximum time to wait (in minutes).
        """

        # The process isn't running.
        if not self.isRunning():
            return

        if max_time is not None:
            # Convert int to float.
            if type(max_time) is int:
                max_time = float(max_time)

            # BioSimSpace.Types.Time
            if isinstance(max_time, _Type):
                max_time = max_time.minutes().value()

            # Float.
            elif isinstance(max_time, float):
                if max_time <= 0:
                    raise ValueError("'max_time' cannot be negative!")

            else:
                raise TypeError("'max_time' must be of type 'BioSimSpace.Types.Time' or 'float'.")

        # Loop until the process is finished.
        # For some reason we can't use Sire.Base.Process.wait() since it
        # doesn't work properly with the background threads used for the
        # watchdog observer.
        while self._process.isRunning():
            _time.sleep(1)

            # The maximum run time has been exceeded, kill the job.
            if max_time is not None:
                if self.runTime().value() > max_time:
                    self.kill()
                    return

        # Stop and join the watchdog observer.
        self._watcher._observer.stop()
        self._watcher._observer.join()

    def _get_stdout_record(self, key, time_series=False, unit=None):
        """Helper function to get a stdout record from the dictionary.

           Parameters
           ----------

           key : str
               The record key.

           time_series : bool
               Whether to return a time series of records.

           unit : :class:`Type <BioSimSpace.Types._type.Type>`
               The unit to convert the record to.

           Returns
           -------

           record :
               The matching stdout record.
        """

        # No data!
        if len(self._stdout_dict) == 0:
            return None

        if not isinstance(time_series, bool):
            _warnings.warn("Non-boolean time-series flag. Defaulting to False!")
            time_series = False

        # Validate the unit.
        if unit is not None:
            if not isinstance(unit, _Type):
                raise TypeError("'unit' must be of type 'BioSimSpace.Types'")

        # Return the list of dictionary values.
        if time_series:
            try:
                if key == "NSTEP":
                    return [int(x) for x in self._stdout_dict[key]]
                else:
                    if unit is None:
                        return [float(x) for x in self._stdout_dict[key]]
                    else:
                        return [(float(x) * unit)._to_default_unit() for x in self._stdout_dict[key]]

            except KeyError:
                return None

        # Return the most recent dictionary value.
        else:
            try:
                if key == "NSTEP":
                    return int(self._stdout_dict[key][-1])
                else:
                    if unit is None:
                        return float(self._stdout_dict[key][-1])
                    else:
                        return (float(self._stdout_dict[key][-1]) * unit)._to_default_unit()

            except KeyError:
                return None<|MERGE_RESOLUTION|>--- conflicted
+++ resolved
@@ -325,178 +325,34 @@
                 seed = -1
             config_options["ig"] = seed
 
-<<<<<<< HEAD
         if isinstance(self._protocol, _Protocol.Metadynamics):
             config_options["plumed"] = 1
             config_options["plumedfile"] = "plumed.dat"
-=======
-            # Convert the timestep to picoseconds.
-            timestep = self._protocol.getTimeStep().picoseconds().value()
-
-            self.addToConfig("Equilibration.")
-            self.addToConfig(" &cntrl")
-            self.addToConfig("  ig=%d," % seed)                 # Random number seed.
-            self.addToConfig("  ntx=1,")                        # Only read coordinates from file.
-            self.addToConfig("  ntxo=1,")                       # Output coordinates in ASCII.
-            self.addToConfig("  ntpr=%d," % report_interval)    # Interval between reporting energies.
-            self.addToConfig("  ntwr=%d," % restart_interval)   # Interval between saving restart files.
-            self.addToConfig("  ntwx=%d," % restart_interval)   # Trajectory sampling frequency.
-            self.addToConfig("  irest=0,")                      # Don't restart.
-            self.addToConfig("  dt=%.3f," % timestep)           # Time step.
-            self.addToConfig("  nstlim=%d," % steps)            # Number of integration steps.
-            self.addToConfig("  ntc=2,")                        # Enable SHAKE.
-            self.addToConfig("  ntf=2,")                        # Don't calculate forces for constrained bonds.
-            self.addToConfig("  ntt=3,")                        # Langevin dynamics.
-            self.addToConfig("  gamma_ln=2,")                   # Collision frequency (ps).
-            if not has_box or not self._has_water:
-                self.addToConfig("  ntb=0,")                    # No periodic box.
-                self.addToConfig("  cut=999.,")                 # Non-bonded cut-off.
-                if is_pmemd:
-                    self.addToConfig("  igb=6,")                # Use vacuum generalised Born model.
-            else:
-                self.addToConfig("  cut=8.0,")                  # Non-bonded cut-off.
-
-            # Constant pressure control.
-            if self._protocol.getPressure() is not None:
-                # Don't use barostat for vacuum simulations.
-                if has_box and self._has_water:
-                    self.addToConfig("  ntp=1,")                # Isotropic pressure scaling.
-                    self.addToConfig("  pres0=%.5f,"            # Pressure in bar.
-                        % self._protocol.getPressure().bar().value())
-                else:
-                    _warnings.warn("Cannot use a barostat for a vacuum or non-periodic simulation")
-
-            # Restrain the backbone.
-            restraint = self._protocol.getRestraint()
-            if restraint is not None:
-                # Get the indices of the atoms that are restrained.
-                if isinstance(restraint, str):
-                    atom_idxs = self._system.getRestraintAtoms(restraint)
-                else:
-                    atom_idxs = restraint
-
-                # Don't add restraints if there are no atoms to restrain.
-                if len(atom_idxs) > 0:
-                    # Generate the restraint mask based on atom indices.
-                    restraint_mask = self._create_restraint_mask(atom_idxs)
-
-                    # The restraintmask cannot be more than 256 characters.
-                    if len(restraint_mask) > 256:
-
-                        # AMBER has a limit on the length of the restraintmask
-                        # so it's easy to overflow if we are matching by index
-                        # on a large protein. As such, handle "backbone" and
-                        # "heavy" restraints using a non-interoperable name mask.
-                        if isinstance(restraint, str):
-                            if restraint == "backbone":
-                                restraint_mask = "@CA,C,O,N"
-                            elif restraint == "heavy":
-                                restraint_mask = "!:WAT & !@H"
-                            elif restraint == "all":
-                                restraint_mask = "!:WAT"
-
-                        # We can't do anything about a custom restraint, since we don't
-                        # know anything about the atoms.
-                        else:
-                            raise ValueError("AMBER atom 'restraintmask' exceeds 256 character limit!")
-
-                    # Get the force constant value. The default is the same
-                    # units as AMBER, i.e. kcal_per_mol/angstrom**2
-                    force_constant = self._protocol.getForceConstant().value()
-
-                    self.addToConfig( "  ntr=1,")
-                    self.addToConfig(f"  restraint_wt={force_constant},")
-                    self.addToConfig(f"  restraintmask='{restraint_mask}',")
-
-            # Heating/cooling protocol.
-            if not self._protocol.isConstantTemp():
-                self.addToConfig("  tempi=%.2f," % self._protocol.getStartTemperature().kelvin().value())
-                self.addToConfig("  temp0=%.2f," % self._protocol.getEndTemperature().kelvin().value())
-                self.addToConfig("  nmropt=1,")
-                self.addToConfig(" /")
-                self.addToConfig("&wt TYPE='TEMP0', istep1=0, istep2=%d, value1=%.2f, value2=%.2f /"
-                    % (steps, self._protocol.getStartTemperature().kelvin().value(),
-                       self._protocol.getEndTemperature().kelvin().value()))
-                self.addToConfig("&wt TYPE='END' /")
-
-            # Constant temperature equilibration.
-            else:
-                self.addToConfig("  temp0=%.2f," % self._protocol.getStartTemperature().kelvin().value())
-                self.addToConfig(" /")
-
-        # Add configuration variables for a production simulation.
-        elif isinstance(self._protocol, _Protocol.Production):
-
-            # Work out the number of integration steps.
-            steps = _math.ceil(self._protocol.getRunTime() / self._protocol.getTimeStep())
-
-            # Get the report and restart intervals.
-            report_interval = self._protocol.getReportInterval()
-            restart_interval = self._protocol.getRestartInterval()
-
-            # Cap the intervals at the total number of steps.
-            if report_interval > steps:
-                report_interval = steps
-            if restart_interval > steps:
-                restart_interval = steps
-
-            # Set the random number seed.
-            if self._seed is None:
-                seed = -1
-            else:
-                seed = self._seed
-
-            # Convert the timestep to picoseconds.
-            timestep = self._protocol.getTimeStep().picoseconds().value()
-
-            self.addToConfig("Production.")
-            self.addToConfig(" &cntrl")
-            self.addToConfig("  ig=%d," % seed)                 # Random number seed.
-            if self._protocol.isRestart():
-                self.addToConfig("  ntx=5,")                    # Read coordinates and velocities.
-            else:
-                self.addToConfig("  ntx=1,")                    # Only read coordinates.
-            self.addToConfig("  ntxo=1,")                       # Output coordinates in ASCII.
-            self.addToConfig("  ntpr=%d," % report_interval)    # Interval between reporting energies.
-            self.addToConfig("  ntwr=%d," % restart_interval)   # Interval between saving restart files.
-            self.addToConfig("  ntwx=%d," % restart_interval)   # Trajectory sampling frequency.
-            if self._protocol.isRestart():
-                self.addToConfig("  irest=1,")                  # Restart using previous velocities.
-            else:
-                self.addToConfig("  irest=0,")                  # Don't restart.
-            self.addToConfig("  dt=%.3f," % timestep)           # Time step.
-            self.addToConfig("  nstlim=%d," % steps)            # Number of integration steps.
-            self.addToConfig("  ntc=2,")                        # Enable SHAKE.
-            self.addToConfig("  ntf=2,")                        # Don't calculate forces for constrained bonds.
-            self.addToConfig("  ntt=3,")                        # Langevin dynamics.
-            self.addToConfig("  gamma_ln=2,")                   # Collision frequency (ps).
-            if not has_box or not self._has_water:
-                self.addToConfig("  ntb=0,")                    # No periodic box.
-                self.addToConfig("  cut=999.,")                 # Non-bonded cut-off.
-                if is_pmemd:
-                    self.addToConfig("  igb=6,")                # Use vacuum generalised Born model.
-            else:
-                self.addToConfig("  cut=8.0,")                  # Non-bonded cut-off.
-            if not self._protocol.isRestart():
-                self.addToConfig("  tempi=%.2f,"                # Initial temperature.
-                    % self._protocol.getTemperature().kelvin().value())
-            self.addToConfig("  temp0=%.2f,"                    # Target temperature.
-                % self._protocol.getTemperature().kelvin().value())
-
-            # Constant pressure control.
-            if self._protocol.getPressure() is not None:
-                # Don't use barostat for vacuum simulations.
-                if has_box and self._has_water:
-                    self.addToConfig("  ntp=1,")                # Isotropic pressure scaling.
-                    self.addToConfig("  pres0=%.5f,"            # Pressure in bar.
-                        % self._protocol.getPressure().bar().value())
-                else:
-                    _warnings.warn("Cannot use a barostat for a vacuum or non-periodic simulation")
-
-            self.addToConfig(" /")
-
-        # Add configuration variables for a metadynamics simulation.
-        elif isinstance(self._protocol, _Protocol.Metadynamics):
+
+            # Create the PLUMED input file and copy auxiliary files to the working directory.
+            self._plumed = _Plumed(self._work_dir)
+            plumed_config, auxiliary_files = self._plumed.createConfig(self._system,
+                                                                       self._protocol,
+                                                                       self._property_map)
+            self._setPlumedConfig(plumed_config)
+            if auxiliary_files is not None:
+                for file in auxiliary_files:
+                    file_name = _os.path.basename(file)
+                    _shutil.copyfile(file, self._work_dir + f"/{file_name}")
+            self._input_files.append(self._plumed_config_file)
+
+            # Expose the PLUMED specific member functions.
+            setattr(self, "getPlumedConfig", self._getPlumedConfig)
+            setattr(self, "getPlumedConfigFile", self._getPlumedConfigFile)
+            setattr(self, "setPlumedConfig", self._setPlumedConfig)
+            setattr(self, "getFreeEnergy", self._getFreeEnergy)
+            setattr(self, "getCollectiveVariable", self._getCollectiveVariable)
+            setattr(self, "sampleConfigurations", self._sampleConfigurations)
+            setattr(self, "getTime", self._getTime)
+
+        elif isinstance(self._protocol, _Protocol.Steering):
+            config_options["plumed"] = 1
+            config_options["plumedfile"] = "plumed.dat"
 
             # Work out the number of integration steps.
             steps = _math.ceil(self._protocol.getRunTime() / self._protocol.getTimeStep())
@@ -562,7 +418,6 @@
             self.addToConfig("  plumedfile='plumed.dat',")
 
             self.addToConfig(" /")
->>>>>>> 30168d8f
 
             # Create the PLUMED input file and copy auxiliary files to the working directory.
             self._plumed = _Plumed(self._work_dir)
@@ -580,96 +435,6 @@
             setattr(self, "getPlumedConfig", self._getPlumedConfig)
             setattr(self, "getPlumedConfigFile", self._getPlumedConfigFile)
             setattr(self, "setPlumedConfig", self._setPlumedConfig)
-            setattr(self, "getFreeEnergy", self._getFreeEnergy)
-            setattr(self, "getCollectiveVariable", self._getCollectiveVariable)
-            setattr(self, "sampleConfigurations", self._sampleConfigurations)
-            setattr(self, "getTime", self._getTime)
-
-        elif isinstance(self._protocol, _Protocol.Steering):
-            config_options["plumed"] = 1
-            config_options["plumedfile"] = "plumed.dat"
-
-            # Work out the number of integration steps.
-            steps = _math.ceil(self._protocol.getRunTime() / self._protocol.getTimeStep())
-
-            # Get the report and restart intervals.
-            report_interval = self._protocol.getReportInterval()
-            restart_interval = self._protocol.getRestartInterval()
-
-            # Cap the intervals at the total number of steps.
-            if report_interval > steps:
-                report_interval = steps
-            if restart_interval > steps:
-                restart_interval = steps
-
-            # Set the random number seed.
-            if self._seed is None:
-                seed = -1
-            else:
-                seed = self._seed
-
-            # Convert the timestep to picoseconds.
-            timestep = self._protocol.getTimeStep().picoseconds().value()
-
-            self.addToConfig("Production.")
-            self.addToConfig(" &cntrl")
-            self.addToConfig("  ig=%d," % seed)                 # Random number seed.
-            self.addToConfig("  ntx=1,")                        # Only read coordinates.
-            self.addToConfig("  ntxo=1,")                       # Output coordinates in ASCII.
-            self.addToConfig("  ntpr=%d," % report_interval)    # Interval between reporting energies.
-            self.addToConfig("  ntwr=%d," % restart_interval)   # Interval between saving restart files.
-            self.addToConfig("  ntwx=%d," % restart_interval)   # Trajectory sampling frequency.
-            self.addToConfig("  irest=0,")                      # Don't restart.
-            self.addToConfig("  dt=%.3f," % timestep)           # Time step.
-            self.addToConfig("  nstlim=%d," % steps)            # Number of integration steps.
-            self.addToConfig("  ntc=2,")                        # Enable SHAKE.
-            self.addToConfig("  ntf=2,")                        # Don't calculate forces for constrained bonds.
-            self.addToConfig("  ntt=3,")                        # Langevin dynamics.
-            self.addToConfig("  gamma_ln=2,")                   # Collision frequency (ps).
-            if not has_box or not self._has_water:
-                self.addToConfig("  ntb=0,")                    # No periodic box.
-                self.addToConfig("  cut=999.,")                 # Non-bonded cut-off.
-                if is_pmemd:
-                    self.addToConfig("  igb=6,")                # Use vacuum generalised Born model.
-            else:
-                self.addToConfig("  cut=8.0,")                  # Non-bonded cut-off.
-            self.addToConfig("  tempi=%.2f,"                    # Initial temperature.
-                % self._protocol.getTemperature().kelvin().value())
-            self.addToConfig("  temp0=%.2f,"                    # Target temperature.
-                % self._protocol.getTemperature().kelvin().value())
-
-            # Constant pressure control.
-            if self._protocol.getPressure() is not None:
-                # Don't use barostat for vacuum simulations.
-                if has_box and self._has_water:
-                    self.addToConfig("  ntp=1,")                # Isotropic pressure scaling.
-                    self.addToConfig("  pres0=%.5f,"            # Pressure in bar.
-                        % self._protocol.getPressure().bar().value())
-                else:
-                    _warnings.warn("Cannot use a barostat for a vacuum or non-periodic simulation")
-
-            # Activate PLUMED and locate the plumed.dat file.
-            self.addToConfig("  plumed=1,")
-            self.addToConfig("  plumedfile='plumed.dat',")
-
-            self.addToConfig(" /")
-
-            # Create the PLUMED input file and copy auxiliary files to the working directory.
-            self._plumed = _Plumed(self._work_dir)
-            plumed_config, auxiliary_files = self._plumed.createConfig(self._system,
-                                                                       self._protocol,
-                                                                       self._property_map)
-            self._setPlumedConfig(plumed_config)
-            if auxiliary_files is not None:
-                for file in auxiliary_files:
-                    file_name = _os.path.basename(file)
-                    _shutil.copyfile(file, self._work_dir + f"/{file_name}")
-            self._input_files.append(self._plumed_config_file)
-
-            # Expose the PLUMED specific member functions.
-            setattr(self, "getPlumedConfig", self._getPlumedConfig)
-            setattr(self, "getPlumedConfigFile", self._getPlumedConfigFile)
-            setattr(self, "setPlumedConfig", self._setPlumedConfig)
             setattr(self, "getCollectiveVariable", self._getCollectiveVariable)
             setattr(self, "getTime", self._getTime)
 
@@ -803,7 +568,7 @@
 
             # Create a copy of the existing system object.
             old_system = self._system.copy()
-            
+
             if isinstance(self._protocol, _Protocol._FreeEnergyMixin):
                 # Read the coordinates into the squashed system.
                 old_system_squashed = _squash(old_system)
